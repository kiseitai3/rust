--- conflicted
+++ resolved
@@ -210,8 +210,6 @@
             if reference_visitor.visit_expr(none_body).is_break() {
                 return None;
             }
-<<<<<<< HEAD
-=======
         }
 
         let some_body_ty = cx.typeck_results().expr_ty(some_body);
@@ -221,7 +219,6 @@
         // coercion is fine.
         if some_body_ty != none_body_ty && expr_requires_coercion(cx, none_body) {
             return None;
->>>>>>> 41d7e456
         }
 
         let mut app = Applicability::Unspecified;
