use clippy_utils::diagnostics::span_lint;
use clippy_utils::ty::is_c_void;
use clippy_utils::{get_parent_expr, is_hir_ty_cfg_dependant};
use rustc_hir::{Expr, ExprKind, GenericArg};
use rustc_lint::LateContext;
use rustc_middle::ty::layout::LayoutOf;
use rustc_middle::ty::{self, Ty};
use rustc_span::sym;

use super::CAST_PTR_ALIGNMENT;

pub(super) fn check(cx: &LateContext<'_>, expr: &Expr<'_>) {
    if let ExprKind::Cast(cast_expr, cast_to) = expr.kind {
        if is_hir_ty_cfg_dependant(cx, cast_to) {
            return;
        }
        let (cast_from, cast_to) = (
            cx.typeck_results().expr_ty(cast_expr),
            cx.typeck_results().expr_ty(expr),
        );
        lint_cast_ptr_alignment(cx, expr, cast_from, cast_to);
    } else if let ExprKind::MethodCall(method_path, self_arg, [], _) = &expr.kind {
<<<<<<< HEAD
        if method_path.ident.name == sym!(cast)
=======
        if method_path.ident.name.as_str() == "cast"
>>>>>>> ab560d88
            && let Some(generic_args) = method_path.args
            && let [GenericArg::Type(cast_to)] = generic_args.args
            // There probably is no obvious reason to do this, just to be consistent with `as` cases.
            && !is_hir_ty_cfg_dependant(cx, cast_to)
        {
            let (cast_from, cast_to) = (cx.typeck_results().expr_ty(self_arg), cx.typeck_results().expr_ty(expr));
            lint_cast_ptr_alignment(cx, expr, cast_from, cast_to);
        }
    }
}

fn lint_cast_ptr_alignment<'tcx>(cx: &LateContext<'tcx>, expr: &Expr<'_>, cast_from: Ty<'tcx>, cast_to: Ty<'tcx>) {
    if let ty::RawPtr(from_ptr_ty, _) = *cast_from.kind()
        && let ty::RawPtr(to_ptr_ty, _) = *cast_to.kind()
        && let Ok(from_layout) = cx.layout_of(from_ptr_ty)
        && let Ok(to_layout) = cx.layout_of(to_ptr_ty)
        && from_layout.align.abi < to_layout.align.abi
        // with c_void, we inherently need to trust the user
        && !is_c_void(cx, from_ptr_ty)
        // when casting from a ZST, we don't know enough to properly lint
        && !from_layout.is_zst()
        && !is_used_as_unaligned(cx, expr)
    {
        span_lint(
            cx,
            CAST_PTR_ALIGNMENT,
            expr.span,
            format!(
                "casting from `{cast_from}` to a more-strictly-aligned pointer (`{cast_to}`) ({} < {} bytes)",
                from_layout.align.abi.bytes(),
                to_layout.align.abi.bytes(),
            ),
        );
    }
}

fn is_used_as_unaligned(cx: &LateContext<'_>, e: &Expr<'_>) -> bool {
    let Some(parent) = get_parent_expr(cx, e) else {
        return false;
    };
    match parent.kind {
        ExprKind::MethodCall(name, self_arg, ..) if self_arg.hir_id == e.hir_id => {
            if matches!(name.ident.as_str(), "read_unaligned" | "write_unaligned")
                && let Some(def_id) = cx.typeck_results().type_dependent_def_id(parent.hir_id)
                && let Some(def_id) = cx.tcx.impl_of_method(def_id)
                && cx.tcx.type_of(def_id).instantiate_identity().is_unsafe_ptr()
            {
                true
            } else {
                false
            }
        },
        ExprKind::Call(func, [arg, ..]) if arg.hir_id == e.hir_id => {
            if let ExprKind::Path(path) = &func.kind
                && let Some(def_id) = cx.qpath_res(path, func.hir_id).opt_def_id()
                && matches!(
                    cx.tcx.get_diagnostic_name(def_id),
                    Some(
                        sym::ptr_write_unaligned
                            | sym::ptr_read_unaligned
                            | sym::intrinsics_unaligned_volatile_load
                            | sym::intrinsics_unaligned_volatile_store
                    )
                )
            {
                true
            } else {
                false
            }
        },
        _ => false,
    }
}<|MERGE_RESOLUTION|>--- conflicted
+++ resolved
@@ -20,11 +20,7 @@
         );
         lint_cast_ptr_alignment(cx, expr, cast_from, cast_to);
     } else if let ExprKind::MethodCall(method_path, self_arg, [], _) = &expr.kind {
-<<<<<<< HEAD
-        if method_path.ident.name == sym!(cast)
-=======
         if method_path.ident.name.as_str() == "cast"
->>>>>>> ab560d88
             && let Some(generic_args) = method_path.args
             && let [GenericArg::Type(cast_to)] = generic_args.args
             // There probably is no obvious reason to do this, just to be consistent with `as` cases.
