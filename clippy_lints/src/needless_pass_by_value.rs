use clippy_utils::diagnostics::span_lint_and_then;
use clippy_utils::ptr::get_spans;
use clippy_utils::source::{SpanRangeExt, snippet};
use clippy_utils::ty::{
    implements_trait, implements_trait_with_env_from_iter, is_copy, is_type_diagnostic_item, is_type_lang_item,
};
use clippy_utils::{is_self, peel_hir_ty_options};
use rustc_abi::ExternAbi;
use rustc_errors::{Applicability, Diag};
use rustc_hir::intravisit::FnKind;
use rustc_hir::{
    Attribute, BindingMode, Body, FnDecl, GenericArg, HirId, HirIdSet, Impl, ItemKind, LangItem, Mutability, Node,
    PatKind, QPath, TyKind,
};
use rustc_hir_typeck::expr_use_visitor as euv;
use rustc_lint::{LateContext, LateLintPass};
use rustc_middle::mir::FakeReadCause;
use rustc_middle::ty::{self, Ty, TypeVisitableExt};
use rustc_session::declare_lint_pass;
use rustc_span::def_id::LocalDefId;
use rustc_span::symbol::kw;
use rustc_span::{Span, sym};
use rustc_trait_selection::traits;
use rustc_trait_selection::traits::misc::type_allowed_to_implement_copy;

declare_clippy_lint! {
    /// ### What it does
    /// Checks for functions taking arguments by value, but not
    /// consuming them in its
    /// body.
    ///
    /// ### Why is this bad?
    /// Taking arguments by reference is more flexible and can
    /// sometimes avoid
    /// unnecessary allocations.
    ///
    /// ### Known problems
    /// * This lint suggests taking an argument by reference,
    /// however sometimes it is better to let users decide the argument type
    /// (by using `Borrow` trait, for example), depending on how the function is used.
    ///
    /// ### Example
    /// ```no_run
    /// fn foo(v: Vec<i32>) {
    ///     assert_eq!(v.len(), 42);
    /// }
    /// ```
    /// should be
    /// ```no_run
    /// fn foo(v: &[i32]) {
    ///     assert_eq!(v.len(), 42);
    /// }
    /// ```
    #[clippy::version = "pre 1.29.0"]
    pub NEEDLESS_PASS_BY_VALUE,
    pedantic,
    "functions taking arguments by value, but not consuming them in its body"
}

declare_lint_pass!(NeedlessPassByValue => [NEEDLESS_PASS_BY_VALUE]);

macro_rules! need {
    ($e: expr) => {
        if let Some(x) = $e {
            x
        } else {
            return;
        }
    };
}

impl<'tcx> LateLintPass<'tcx> for NeedlessPassByValue {
    #[expect(clippy::too_many_lines)]
    fn check_fn(
        &mut self,
        cx: &LateContext<'tcx>,
        kind: FnKind<'tcx>,
        decl: &'tcx FnDecl<'_>,
        body: &'tcx Body<'_>,
        span: Span,
        fn_def_id: LocalDefId,
    ) {
        if span.from_expansion() {
            return;
        }

        let hir_id = cx.tcx.local_def_id_to_hir_id(fn_def_id);

        match kind {
            FnKind::ItemFn(.., header) => {
                let attrs = cx.tcx.hir_attrs(hir_id);
                if header.abi != ExternAbi::Rust || requires_exact_signature(attrs) {
                    return;
                }
            },
            FnKind::Method(..) => (),
            FnKind::Closure => return,
        }

        // Exclude non-inherent impls
        if let Node::Item(item) = cx.tcx.parent_hir_node(hir_id)
            && matches!(
                item.kind,
                ItemKind::Impl(Impl { of_trait: Some(_), .. }) | ItemKind::Trait(..)
            )
        {
            return;
        }

        // Allow `Borrow` or functions to be taken by value
        let allowed_traits = [
            need!(cx.tcx.lang_items().fn_trait()),
            need!(cx.tcx.lang_items().fn_once_trait()),
            need!(cx.tcx.lang_items().fn_mut_trait()),
            need!(cx.tcx.get_diagnostic_item(sym::RangeBounds)),
        ];

        let sized_trait = need!(cx.tcx.lang_items().sized_trait());

        let preds = traits::elaborate(cx.tcx, cx.param_env.caller_bounds().iter())
            .filter(|p| !p.is_global())
            .filter_map(|pred| {
                // Note that we do not want to deal with qualified predicates here.
                match pred.kind().no_bound_vars() {
                    Some(ty::ClauseKind::Trait(pred)) if pred.def_id() != sized_trait => Some(pred),
                    _ => None,
                }
            })
            .collect::<Vec<_>>();

        // Collect moved variables and spans which will need dereferencing from the
        // function body.
        let MovedVariablesCtxt { moved_vars } = {
            let mut ctx = MovedVariablesCtxt::default();
            euv::ExprUseVisitor::for_clippy(cx, fn_def_id, &mut ctx)
                .consume_body(body)
                .into_ok();
            ctx
        };

        let fn_sig = cx.tcx.fn_sig(fn_def_id).instantiate_identity();
        let fn_sig = cx.tcx.liberate_late_bound_regions(fn_def_id.to_def_id(), fn_sig);

        for (idx, ((input, &ty), arg)) in decl.inputs.iter().zip(fn_sig.inputs()).zip(body.params).enumerate() {
            // All spans generated from a proc-macro invocation are the same...
            if span == input.span {
                return;
            }

            // Ignore `self`s and params whose variable name starts with an underscore
            if let PatKind::Binding(.., ident, _) = arg.pat.kind {
                if idx == 0 && ident.name == kw::SelfLower {
                    continue;
                }
                if ident.name.as_str().starts_with('_') {
                    continue;
                }
            }

            //
            // * Exclude a type that is specifically bounded by `Borrow`.
            // * Exclude a type whose reference also fulfills its bound. (e.g., `std::convert::AsRef`,
            //   `serde::Serialize`)
            let (implements_borrow_trait, all_borrowable_trait) = {
                let preds = preds.iter().filter(|t| t.self_ty() == ty).collect::<Vec<_>>();

                (
                    preds.iter().any(|t| cx.tcx.is_diagnostic_item(sym::Borrow, t.def_id())),
                    !preds.is_empty() && {
                        let ty_empty_region = Ty::new_imm_ref(cx.tcx, cx.tcx.lifetimes.re_erased, ty);
                        preds.iter().all(|t| {
                            let ty_params = t.trait_ref.args.iter().skip(1).collect::<Vec<_>>();
                            implements_trait(cx, ty_empty_region, t.def_id(), &ty_params)
                        })
                    },
                )
            };

            if !is_self(arg)
                && !ty.is_mutable_ptr()
                && !is_copy(cx, ty)
                && ty.is_sized(cx.tcx, cx.typing_env())
                && !allowed_traits.iter().any(|&t| {
                    implements_trait_with_env_from_iter(
                        cx.tcx,
                        cx.typing_env(),
                        ty,
                        t,
                        None,
                        [None::<ty::GenericArg<'tcx>>],
                    )
                })
                && !implements_borrow_trait
                && !all_borrowable_trait
                && let PatKind::Binding(BindingMode(_, Mutability::Not), canonical_id, ..) = arg.pat.kind
                && !moved_vars.contains(&canonical_id)
            {
                // Dereference suggestion
                let sugg = |diag: &mut Diag<'_, ()>| {
<<<<<<< HEAD
                    if let ty::Adt(def, ..) = ty.kind() {
                        if let Some(span) = cx.tcx.hir_span_if_local(def.did()) {
                            if type_allowed_to_implement_copy(
                                cx.tcx,
                                cx.param_env,
                                ty,
                                traits::ObligationCause::dummy_with_span(span),
                                rustc_hir::Safety::Safe,
                            )
                            .is_ok()
                            {
                                diag.span_help(span, "or consider marking this type as `Copy`");
                            }
                        }
=======
                    if let ty::Adt(def, ..) = ty.kind()
                        && let Some(span) = cx.tcx.hir().span_if_local(def.did())
                        && type_allowed_to_implement_copy(
                            cx.tcx,
                            cx.param_env,
                            ty,
                            traits::ObligationCause::dummy_with_span(span),
                            rustc_hir::Safety::Safe,
                        )
                        .is_ok()
                    {
                        diag.span_help(span, "or consider marking this type as `Copy`");
>>>>>>> 41d7e456
                    }

                    if is_type_diagnostic_item(cx, ty, sym::Vec)
                        && let Some(clone_spans) = get_spans(cx, Some(body.id()), idx, &[("clone", ".to_owned()")])
                        && let TyKind::Path(QPath::Resolved(_, path)) = input.kind
                        && let Some(elem_ty) = path
                            .segments
                            .iter()
                            .find(|seg| seg.ident.name == sym::Vec)
                            .and_then(|ps| ps.args.as_ref())
                            .map(|params| {
                                params
                                    .args
                                    .iter()
                                    .find_map(|arg| match arg {
                                        GenericArg::Type(ty) => Some(ty),
                                        _ => None,
                                    })
                                    .unwrap()
                            })
                    {
                        let slice_ty = format!("&[{}]", snippet(cx, elem_ty.span, "_"));
                        diag.span_suggestion(
                            input.span,
                            "consider changing the type to",
                            slice_ty,
                            Applicability::Unspecified,
                        );

                        for (span, suggestion) in clone_spans {
                            diag.span_suggestion(
                                span,
                                span.get_source_text(cx)
                                    .map_or("change the call to".to_owned(), |src| format!("change `{src}` to")),
                                suggestion,
                                Applicability::Unspecified,
                            );
                        }

                        // cannot be destructured, no need for `*` suggestion
                        return;
                    }

                    if is_type_lang_item(cx, ty, LangItem::String)
                        && let Some(clone_spans) =
                            get_spans(cx, Some(body.id()), idx, &[("clone", ".to_string()"), ("as_str", "")])
                    {
                        diag.span_suggestion(
                            input.span,
                            "consider changing the type to",
                            "&str",
                            Applicability::Unspecified,
                        );

                        for (span, suggestion) in clone_spans {
                            diag.span_suggestion(
                                span,
                                span.get_source_text(cx)
                                    .map_or("change the call to".to_owned(), |src| format!("change `{src}` to")),
                                suggestion,
                                Applicability::Unspecified,
                            );
                        }

                        return;
                    }

                    diag.span_suggestion_verbose(
                        peel_hir_ty_options(cx, input).span.shrink_to_lo(),
                        "consider taking a reference instead",
                        '&',
                        Applicability::MaybeIncorrect,
                    );
                };

                span_lint_and_then(
                    cx,
                    NEEDLESS_PASS_BY_VALUE,
                    input.span,
                    "this argument is passed by value, but not consumed in the function body",
                    sugg,
                );
            }
        }
    }
}

/// Functions marked with these attributes must have the exact signature.
pub(crate) fn requires_exact_signature(attrs: &[Attribute]) -> bool {
    attrs.iter().any(|attr| {
        [sym::proc_macro, sym::proc_macro_attribute, sym::proc_macro_derive]
            .iter()
            .any(|&allow| attr.has_name(allow))
    })
}

#[derive(Default)]
struct MovedVariablesCtxt {
    moved_vars: HirIdSet,
}

impl MovedVariablesCtxt {
    fn move_common(&mut self, cmt: &euv::PlaceWithHirId<'_>) {
        if let euv::PlaceBase::Local(vid) = cmt.place.base {
            self.moved_vars.insert(vid);
        }
    }
}

impl<'tcx> euv::Delegate<'tcx> for MovedVariablesCtxt {
    fn consume(&mut self, cmt: &euv::PlaceWithHirId<'tcx>, _: HirId) {
        self.move_common(cmt);
    }

    fn use_cloned(&mut self, _: &euv::PlaceWithHirId<'tcx>, _: HirId) {}

    fn borrow(&mut self, _: &euv::PlaceWithHirId<'tcx>, _: HirId, _: ty::BorrowKind) {}

    fn mutate(&mut self, _: &euv::PlaceWithHirId<'tcx>, _: HirId) {}

    fn fake_read(&mut self, _: &rustc_hir_typeck::expr_use_visitor::PlaceWithHirId<'tcx>, _: FakeReadCause, _: HirId) {}
}<|MERGE_RESOLUTION|>--- conflicted
+++ resolved
@@ -197,24 +197,8 @@
             {
                 // Dereference suggestion
                 let sugg = |diag: &mut Diag<'_, ()>| {
-<<<<<<< HEAD
-                    if let ty::Adt(def, ..) = ty.kind() {
-                        if let Some(span) = cx.tcx.hir_span_if_local(def.did()) {
-                            if type_allowed_to_implement_copy(
-                                cx.tcx,
-                                cx.param_env,
-                                ty,
-                                traits::ObligationCause::dummy_with_span(span),
-                                rustc_hir::Safety::Safe,
-                            )
-                            .is_ok()
-                            {
-                                diag.span_help(span, "or consider marking this type as `Copy`");
-                            }
-                        }
-=======
                     if let ty::Adt(def, ..) = ty.kind()
-                        && let Some(span) = cx.tcx.hir().span_if_local(def.did())
+                        && let Some(span) = cx.tcx.hir_span_if_local(def.did())
                         && type_allowed_to_implement_copy(
                             cx.tcx,
                             cx.param_env,
@@ -225,7 +209,6 @@
                         .is_ok()
                     {
                         diag.span_help(span, "or consider marking this type as `Copy`");
->>>>>>> 41d7e456
                     }
 
                     if is_type_diagnostic_item(cx, ty, sym::Vec)
