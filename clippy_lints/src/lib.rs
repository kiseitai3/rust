// error-pattern:cargo-clippy

#![feature(box_patterns)]
#![feature(box_syntax)]
#![feature(drain_filter)]
#![feature(in_band_lifetimes)]
#![feature(iter_zip)]
#![feature(once_cell)]
#![feature(rustc_private)]
#![feature(stmt_expr_attributes)]
#![feature(control_flow_enum)]
#![recursion_limit = "512"]
#![cfg_attr(feature = "deny-warnings", deny(warnings))]
#![allow(clippy::missing_docs_in_private_items, clippy::must_use_candidate)]
#![warn(trivial_casts, trivial_numeric_casts)]
// warn on lints, that are included in `rust-lang/rust`s bootstrap
#![warn(rust_2018_idioms, unused_lifetimes)]
// warn on rustc internal lints
#![warn(rustc::internal)]

// FIXME: switch to something more ergonomic here, once available.
// (Currently there is no way to opt into sysroot crates without `extern crate`.)
extern crate rustc_ast;
extern crate rustc_ast_pretty;
extern crate rustc_data_structures;
extern crate rustc_driver;
extern crate rustc_errors;
extern crate rustc_hir;
extern crate rustc_hir_pretty;
extern crate rustc_index;
extern crate rustc_infer;
extern crate rustc_lexer;
extern crate rustc_lint;
extern crate rustc_middle;
extern crate rustc_mir;
extern crate rustc_parse;
extern crate rustc_parse_format;
extern crate rustc_session;
extern crate rustc_span;
extern crate rustc_target;
extern crate rustc_trait_selection;
extern crate rustc_typeck;

#[macro_use]
extern crate clippy_utils;

use clippy_utils::parse_msrv;
use rustc_data_structures::fx::FxHashSet;
use rustc_lint::LintId;
use rustc_session::Session;

/// Macro used to declare a Clippy lint.
///
/// Every lint declaration consists of 4 parts:
///
/// 1. The documentation, which is used for the website
/// 2. The `LINT_NAME`. See [lint naming][lint_naming] on lint naming conventions.
/// 3. The `lint_level`, which is a mapping from *one* of our lint groups to `Allow`, `Warn` or
///    `Deny`. The lint level here has nothing to do with what lint groups the lint is a part of.
/// 4. The `description` that contains a short explanation on what's wrong with code where the
///    lint is triggered.
///
/// Currently the categories `style`, `correctness`, `suspicious`, `complexity` and `perf` are
/// enabled by default. As said in the README.md of this repository, if the lint level mapping
/// changes, please update README.md.
///
/// # Example
///
/// ```
/// #![feature(rustc_private)]
/// extern crate rustc_session;
/// use rustc_session::declare_tool_lint;
/// use clippy_lints::declare_clippy_lint;
///
/// declare_clippy_lint! {
///     /// **What it does:** Checks for ... (describe what the lint matches).
///     ///
///     /// **Why is this bad?** Supply the reason for linting the code.
///     ///
///     /// **Known problems:** None. (Or describe where it could go wrong.)
///     ///
///     /// **Example:**
///     ///
///     /// ```rust
///     /// // Bad
///     /// Insert a short example of code that triggers the lint
///     ///
///     /// // Good
///     /// Insert a short example of improved code that doesn't trigger the lint
///     /// ```
///     pub LINT_NAME,
///     pedantic,
///     "description"
/// }
/// ```
/// [lint_naming]: https://rust-lang.github.io/rfcs/0344-conventions-galore.html#lints
#[macro_export]
macro_rules! declare_clippy_lint {
    { $(#[$attr:meta])* pub $name:tt, style, $description:tt } => {
        declare_tool_lint! {
            $(#[$attr])* pub clippy::$name, Warn, $description, report_in_external_macro: true
        }
    };
    { $(#[$attr:meta])* pub $name:tt, correctness, $description:tt } => {
        declare_tool_lint! {
            $(#[$attr])* pub clippy::$name, Deny, $description, report_in_external_macro: true
        }
    };
    { $(#[$attr:meta])* pub $name:tt, suspicious, $description:tt } => {
        declare_tool_lint! {
            $(#[$attr])* pub clippy::$name, Warn, $description, report_in_external_macro: true
        }
    };
    { $(#[$attr:meta])* pub $name:tt, complexity, $description:tt } => {
        declare_tool_lint! {
            $(#[$attr])* pub clippy::$name, Warn, $description, report_in_external_macro: true
        }
    };
    { $(#[$attr:meta])* pub $name:tt, perf, $description:tt } => {
        declare_tool_lint! {
            $(#[$attr])* pub clippy::$name, Warn, $description, report_in_external_macro: true
        }
    };
    { $(#[$attr:meta])* pub $name:tt, pedantic, $description:tt } => {
        declare_tool_lint! {
            $(#[$attr])* pub clippy::$name, Allow, $description, report_in_external_macro: true
        }
    };
    { $(#[$attr:meta])* pub $name:tt, restriction, $description:tt } => {
        declare_tool_lint! {
            $(#[$attr])* pub clippy::$name, Allow, $description, report_in_external_macro: true
        }
    };
    { $(#[$attr:meta])* pub $name:tt, cargo, $description:tt } => {
        declare_tool_lint! {
            $(#[$attr])* pub clippy::$name, Allow, $description, report_in_external_macro: true
        }
    };
    { $(#[$attr:meta])* pub $name:tt, nursery, $description:tt } => {
        declare_tool_lint! {
            $(#[$attr])* pub clippy::$name, Allow, $description, report_in_external_macro: true
        }
    };
    { $(#[$attr:meta])* pub $name:tt, internal, $description:tt } => {
        declare_tool_lint! {
            $(#[$attr])* pub clippy::$name, Allow, $description, report_in_external_macro: true
        }
    };
    { $(#[$attr:meta])* pub $name:tt, internal_warn, $description:tt } => {
        declare_tool_lint! {
            $(#[$attr])* pub clippy::$name, Warn, $description, report_in_external_macro: true
        }
    };
}

#[cfg(feature = "metadata-collector-lint")]
mod deprecated_lints;
mod utils;

// begin lints modules, do not remove this comment, it’s used in `update_lints`
mod absurd_extreme_comparisons;
mod approx_const;
mod arithmetic;
mod as_conversions;
mod asm_syntax;
mod assertions_on_constants;
mod assign_ops;
mod async_yields_async;
mod atomic_ordering;
mod attrs;
mod await_holding_invalid;
mod bit_mask;
mod blacklisted_name;
mod blocks_in_if_conditions;
mod bool_assert_comparison;
mod booleans;
mod bytecount;
mod cargo_common_metadata;
mod case_sensitive_file_extension_comparisons;
mod casts;
mod checked_conversions;
mod cognitive_complexity;
mod collapsible_if;
mod collapsible_match;
mod comparison_chain;
mod copies;
mod copy_iterator;
mod create_dir;
mod dbg_macro;
mod default;
mod default_numeric_fallback;
mod dereference;
mod derive;
mod disallowed_method;
mod disallowed_script_idents;
mod disallowed_type;
mod doc;
mod double_comparison;
mod double_parens;
mod drop_forget_ref;
mod duration_subsec;
mod else_if_without_else;
mod empty_enum;
mod entry;
mod enum_clike;
mod enum_variants;
mod eq_op;
mod erasing_op;
mod escape;
mod eta_reduction;
mod eval_order_dependence;
mod excessive_bools;
mod exhaustive_items;
mod exit;
mod explicit_write;
mod fallible_impl_from;
mod float_equality_without_abs;
mod float_literal;
mod floating_point_arithmetic;
mod format;
mod formatting;
mod from_over_into;
mod from_str_radix_10;
mod functions;
mod future_not_send;
mod get_last_with_len;
mod identity_op;
mod if_let_mutex;
mod if_let_some_result;
mod if_not_else;
mod if_then_some_else_none;
mod implicit_hasher;
mod implicit_return;
mod implicit_saturating_sub;
mod inconsistent_struct_constructor;
mod indexing_slicing;
mod infinite_iter;
mod inherent_impl;
mod inherent_to_string;
mod inline_fn_without_body;
mod int_plus_one;
mod integer_division;
mod invalid_upcast_comparisons;
mod items_after_statements;
mod large_const_arrays;
mod large_enum_variant;
mod large_stack_arrays;
mod len_zero;
mod let_if_seq;
mod let_underscore;
mod lifetimes;
mod literal_representation;
mod loops;
mod macro_use;
mod main_recursion;
mod manual_async_fn;
mod manual_map;
mod manual_non_exhaustive;
mod manual_ok_or;
mod manual_strip;
mod manual_unwrap_or;
mod map_clone;
mod map_err_ignore;
mod map_unit_fn;
mod match_on_vec_items;
mod matches;
mod mem_discriminant;
mod mem_forget;
mod mem_replace;
mod methods;
mod minmax;
mod misc;
mod misc_early;
mod missing_const_for_fn;
mod missing_doc;
mod missing_enforced_import_rename;
mod missing_inline;
mod modulo_arithmetic;
mod multiple_crate_versions;
mod mut_key;
mod mut_mut;
mod mut_mutex_lock;
mod mut_reference;
mod mutable_debug_assertion;
mod mutex_atomic;
mod needless_arbitrary_self_type;
mod needless_bitwise_bool;
mod needless_bool;
mod needless_borrow;
mod needless_borrowed_ref;
mod needless_continue;
mod needless_for_each;
mod needless_pass_by_value;
mod needless_question_mark;
mod needless_update;
mod neg_cmp_op_on_partial_ord;
mod neg_multiply;
mod new_without_default;
mod no_effect;
mod non_copy_const;
mod non_expressive_names;
mod non_octal_unix_permissions;
mod nonstandard_macro_braces;
mod open_options;
mod option_env_unwrap;
mod option_if_let_else;
mod overflow_check_conditional;
mod panic_in_result_fn;
mod panic_unimplemented;
mod partialeq_ne_impl;
mod pass_by_ref_or_value;
mod path_buf_push_overwrite;
mod pattern_type_mismatch;
mod precedence;
mod ptr;
mod ptr_eq;
mod ptr_offset_with_cast;
mod question_mark;
mod ranges;
mod redundant_clone;
mod redundant_closure_call;
mod redundant_else;
mod redundant_field_names;
mod redundant_pub_crate;
mod redundant_slicing;
mod redundant_static_lifetimes;
mod ref_option_ref;
mod reference;
mod regex;
mod repeat_once;
mod returns;
mod self_assignment;
mod semicolon_if_nothing_returned;
mod serde_api;
mod shadow;
mod single_component_path_imports;
mod size_of_in_element_count;
mod slow_vector_initialization;
mod stable_sort_primitive;
mod strings;
mod strlen_on_c_strings;
mod suspicious_operation_groupings;
mod suspicious_trait_impl;
mod swap;
mod tabs_in_doc_comments;
mod temporary_assignment;
mod to_digit_is_some;
mod to_string_in_display;
mod trait_bounds;
mod transmute;
mod transmuting_null;
mod try_err;
mod types;
mod undropped_manually_drops;
mod unicode;
mod unit_return_expecting_ord;
mod unit_types;
mod unnamed_address;
mod unnecessary_self_imports;
mod unnecessary_sort_by;
mod unnecessary_wraps;
mod unnested_or_patterns;
mod unsafe_removed_from_name;
mod unused_async;
mod unused_io_amount;
mod unused_self;
mod unused_unit;
mod unwrap;
mod unwrap_in_result;
mod upper_case_acronyms;
mod use_self;
mod useless_conversion;
mod vec;
mod vec_init_then_push;
mod vec_resize_to_zero;
mod verbose_file_reads;
mod wildcard_dependencies;
mod wildcard_imports;
mod write;
mod zero_div_zero;
mod zero_sized_map_values;
// end lints modules, do not remove this comment, it’s used in `update_lints`

pub use crate::utils::conf::Conf;
use crate::utils::conf::TryConf;

/// Register all pre expansion lints
///
/// Pre-expansion lints run before any macro expansion has happened.
///
/// Note that due to the architecture of the compiler, currently `cfg_attr` attributes on crate
/// level (i.e `#![cfg_attr(...)]`) will still be expanded even when using a pre-expansion pass.
///
/// Used in `./src/driver.rs`.
pub fn register_pre_expansion_lints(store: &mut rustc_lint::LintStore) {
    // NOTE: Do not add any more pre-expansion passes. These should be removed eventually.
    store.register_pre_expansion_pass(|| box write::Write::default());
    store.register_pre_expansion_pass(|| box attrs::EarlyAttributes);
    store.register_pre_expansion_pass(|| box dbg_macro::DbgMacro);
}

#[doc(hidden)]
pub fn read_conf(sess: &Session) -> Conf {
    let file_name = match utils::conf::lookup_conf_file() {
        Ok(Some(path)) => path,
        Ok(None) => return Conf::default(),
        Err(error) => {
            sess.struct_err(&format!("error finding Clippy's configuration file: {}", error))
                .emit();
            return Conf::default();
        },
    };

    let TryConf { conf, errors } = utils::conf::read(&file_name);
    // all conf errors are non-fatal, we just use the default conf in case of error
    for error in errors {
        sess.struct_err(&format!(
            "error reading Clippy's configuration file `{}`: {}",
            file_name.display(),
            error
        ))
        .emit();
    }

    conf
}

/// Register all lints and lint groups with the rustc plugin registry
///
/// Used in `./src/driver.rs`.
#[allow(clippy::too_many_lines)]
#[rustfmt::skip]
pub fn register_plugins(store: &mut rustc_lint::LintStore, sess: &Session, conf: &Conf) {
    register_removed_non_tool_lints(store);

    // begin deprecated lints, do not remove this comment, it’s used in `update_lints`
    store.register_removed(
        "clippy::should_assert_eq",
        "`assert!()` will be more flexible with RFC 2011",
    );
    store.register_removed(
        "clippy::extend_from_slice",
        "`.extend_from_slice(_)` is a faster way to extend a Vec by a slice",
    );
    store.register_removed(
        "clippy::range_step_by_zero",
        "`iterator.step_by(0)` panics nowadays",
    );
    store.register_removed(
        "clippy::unstable_as_slice",
        "`Vec::as_slice` has been stabilized in 1.7",
    );
    store.register_removed(
        "clippy::unstable_as_mut_slice",
        "`Vec::as_mut_slice` has been stabilized in 1.7",
    );
    store.register_removed(
        "clippy::misaligned_transmute",
        "this lint has been split into cast_ptr_alignment and transmute_ptr_to_ptr",
    );
    store.register_removed(
        "clippy::assign_ops",
        "using compound assignment operators (e.g., `+=`) is harmless",
    );
    store.register_removed(
        "clippy::if_let_redundant_pattern_matching",
        "this lint has been changed to redundant_pattern_matching",
    );
    store.register_removed(
        "clippy::unsafe_vector_initialization",
        "the replacement suggested by this lint had substantially different behavior",
    );
    store.register_removed(
        "clippy::unused_collect",
        "`collect` has been marked as #[must_use] in rustc and that covers all cases of this lint",
    );
    store.register_removed(
        "clippy::replace_consts",
        "associated-constants `MIN`/`MAX` of integers are preferred to `{min,max}_value()` and module constants",
    );
    store.register_removed(
        "clippy::regex_macro",
        "the regex! macro has been removed from the regex crate in 2018",
    );
    store.register_removed(
        "clippy::find_map",
        "this lint has been replaced by `manual_find_map`, a more specific lint",
    );
    store.register_removed(
        "clippy::filter_map",
        "this lint has been replaced by `manual_filter_map`, a more specific lint",
    );
    store.register_removed(
        "clippy::pub_enum_variant_names",
        "set the `avoid-breaking-exported-api` config option to `false` to enable the `enum_variant_names` lint for public items",
    );
    store.register_removed(
        "clippy::wrong_pub_self_convention",
        "set the `avoid-breaking-exported-api` config option to `false` to enable the `wrong_self_convention` lint for public items",
    );
    // end deprecated lints, do not remove this comment, it’s used in `update_lints`

    // begin register lints, do not remove this comment, it’s used in `update_lints`
    store.register_lints(&[
        #[cfg(feature = "internal-lints")]
        utils::internal_lints::CLIPPY_LINTS_INTERNAL,
        #[cfg(feature = "internal-lints")]
        utils::internal_lints::COLLAPSIBLE_SPAN_LINT_CALLS,
        #[cfg(feature = "internal-lints")]
        utils::internal_lints::COMPILER_LINT_FUNCTIONS,
        #[cfg(feature = "internal-lints")]
        utils::internal_lints::DEFAULT_LINT,
        #[cfg(feature = "internal-lints")]
        utils::internal_lints::IF_CHAIN_STYLE,
        #[cfg(feature = "internal-lints")]
        utils::internal_lints::INTERNING_DEFINED_SYMBOL,
        #[cfg(feature = "internal-lints")]
        utils::internal_lints::INVALID_PATHS,
        #[cfg(feature = "internal-lints")]
        utils::internal_lints::LINT_WITHOUT_LINT_PASS,
        #[cfg(feature = "internal-lints")]
        utils::internal_lints::MATCH_TYPE_ON_DIAGNOSTIC_ITEM,
        #[cfg(feature = "internal-lints")]
        utils::internal_lints::OUTER_EXPN_EXPN_DATA,
        #[cfg(feature = "internal-lints")]
        utils::internal_lints::PRODUCE_ICE,
        #[cfg(feature = "internal-lints")]
        utils::internal_lints::UNNECESSARY_SYMBOL_STR,
        absurd_extreme_comparisons::ABSURD_EXTREME_COMPARISONS,
        approx_const::APPROX_CONSTANT,
        arithmetic::FLOAT_ARITHMETIC,
        arithmetic::INTEGER_ARITHMETIC,
        as_conversions::AS_CONVERSIONS,
        asm_syntax::INLINE_ASM_X86_ATT_SYNTAX,
        asm_syntax::INLINE_ASM_X86_INTEL_SYNTAX,
        assertions_on_constants::ASSERTIONS_ON_CONSTANTS,
        assign_ops::ASSIGN_OP_PATTERN,
        assign_ops::MISREFACTORED_ASSIGN_OP,
        async_yields_async::ASYNC_YIELDS_ASYNC,
        atomic_ordering::INVALID_ATOMIC_ORDERING,
        attrs::BLANKET_CLIPPY_RESTRICTION_LINTS,
        attrs::DEPRECATED_CFG_ATTR,
        attrs::DEPRECATED_SEMVER,
        attrs::EMPTY_LINE_AFTER_OUTER_ATTR,
        attrs::INLINE_ALWAYS,
        attrs::MISMATCHED_TARGET_OS,
        attrs::USELESS_ATTRIBUTE,
        await_holding_invalid::AWAIT_HOLDING_LOCK,
        await_holding_invalid::AWAIT_HOLDING_REFCELL_REF,
        bit_mask::BAD_BIT_MASK,
        bit_mask::INEFFECTIVE_BIT_MASK,
        bit_mask::VERBOSE_BIT_MASK,
        blacklisted_name::BLACKLISTED_NAME,
        blocks_in_if_conditions::BLOCKS_IN_IF_CONDITIONS,
        bool_assert_comparison::BOOL_ASSERT_COMPARISON,
        booleans::LOGIC_BUG,
        booleans::NONMINIMAL_BOOL,
        bytecount::NAIVE_BYTECOUNT,
        cargo_common_metadata::CARGO_COMMON_METADATA,
        case_sensitive_file_extension_comparisons::CASE_SENSITIVE_FILE_EXTENSION_COMPARISONS,
        casts::CAST_LOSSLESS,
        casts::CAST_POSSIBLE_TRUNCATION,
        casts::CAST_POSSIBLE_WRAP,
        casts::CAST_PRECISION_LOSS,
        casts::CAST_PTR_ALIGNMENT,
        casts::CAST_REF_TO_MUT,
        casts::CAST_SIGN_LOSS,
        casts::CHAR_LIT_AS_U8,
        casts::FN_TO_NUMERIC_CAST,
        casts::FN_TO_NUMERIC_CAST_WITH_TRUNCATION,
        casts::PTR_AS_PTR,
        casts::UNNECESSARY_CAST,
        checked_conversions::CHECKED_CONVERSIONS,
        cognitive_complexity::COGNITIVE_COMPLEXITY,
        collapsible_if::COLLAPSIBLE_ELSE_IF,
        collapsible_if::COLLAPSIBLE_IF,
        collapsible_match::COLLAPSIBLE_MATCH,
        comparison_chain::COMPARISON_CHAIN,
        copies::BRANCHES_SHARING_CODE,
        copies::IFS_SAME_COND,
        copies::IF_SAME_THEN_ELSE,
        copies::SAME_FUNCTIONS_IN_IF_CONDITION,
        copy_iterator::COPY_ITERATOR,
        create_dir::CREATE_DIR,
        dbg_macro::DBG_MACRO,
        default::DEFAULT_TRAIT_ACCESS,
        default::FIELD_REASSIGN_WITH_DEFAULT,
        default_numeric_fallback::DEFAULT_NUMERIC_FALLBACK,
        dereference::EXPLICIT_DEREF_METHODS,
        derive::DERIVE_HASH_XOR_EQ,
        derive::DERIVE_ORD_XOR_PARTIAL_ORD,
        derive::EXPL_IMPL_CLONE_ON_COPY,
        derive::UNSAFE_DERIVE_DESERIALIZE,
        disallowed_method::DISALLOWED_METHOD,
        disallowed_script_idents::DISALLOWED_SCRIPT_IDENTS,
        disallowed_type::DISALLOWED_TYPE,
        doc::DOC_MARKDOWN,
        doc::MISSING_ERRORS_DOC,
        doc::MISSING_PANICS_DOC,
        doc::MISSING_SAFETY_DOC,
        doc::NEEDLESS_DOCTEST_MAIN,
        double_comparison::DOUBLE_COMPARISONS,
        double_parens::DOUBLE_PARENS,
        drop_forget_ref::DROP_COPY,
        drop_forget_ref::DROP_REF,
        drop_forget_ref::FORGET_COPY,
        drop_forget_ref::FORGET_REF,
        duration_subsec::DURATION_SUBSEC,
        else_if_without_else::ELSE_IF_WITHOUT_ELSE,
        empty_enum::EMPTY_ENUM,
        entry::MAP_ENTRY,
        enum_clike::ENUM_CLIKE_UNPORTABLE_VARIANT,
        enum_variants::ENUM_VARIANT_NAMES,
        enum_variants::MODULE_INCEPTION,
        enum_variants::MODULE_NAME_REPETITIONS,
        eq_op::EQ_OP,
        eq_op::OP_REF,
        erasing_op::ERASING_OP,
        escape::BOXED_LOCAL,
        eta_reduction::REDUNDANT_CLOSURE,
        eta_reduction::REDUNDANT_CLOSURE_FOR_METHOD_CALLS,
        eval_order_dependence::DIVERGING_SUB_EXPRESSION,
        eval_order_dependence::EVAL_ORDER_DEPENDENCE,
        excessive_bools::FN_PARAMS_EXCESSIVE_BOOLS,
        excessive_bools::STRUCT_EXCESSIVE_BOOLS,
        exhaustive_items::EXHAUSTIVE_ENUMS,
        exhaustive_items::EXHAUSTIVE_STRUCTS,
        exit::EXIT,
        explicit_write::EXPLICIT_WRITE,
        fallible_impl_from::FALLIBLE_IMPL_FROM,
        float_equality_without_abs::FLOAT_EQUALITY_WITHOUT_ABS,
        float_literal::EXCESSIVE_PRECISION,
        float_literal::LOSSY_FLOAT_LITERAL,
        floating_point_arithmetic::IMPRECISE_FLOPS,
        floating_point_arithmetic::SUBOPTIMAL_FLOPS,
        format::USELESS_FORMAT,
        formatting::POSSIBLE_MISSING_COMMA,
        formatting::SUSPICIOUS_ASSIGNMENT_FORMATTING,
        formatting::SUSPICIOUS_ELSE_FORMATTING,
        formatting::SUSPICIOUS_UNARY_OP_FORMATTING,
        from_over_into::FROM_OVER_INTO,
        from_str_radix_10::FROM_STR_RADIX_10,
        functions::DOUBLE_MUST_USE,
        functions::MUST_USE_CANDIDATE,
        functions::MUST_USE_UNIT,
        functions::NOT_UNSAFE_PTR_ARG_DEREF,
        functions::RESULT_UNIT_ERR,
        functions::TOO_MANY_ARGUMENTS,
        functions::TOO_MANY_LINES,
        future_not_send::FUTURE_NOT_SEND,
        get_last_with_len::GET_LAST_WITH_LEN,
        identity_op::IDENTITY_OP,
        if_let_mutex::IF_LET_MUTEX,
        if_let_some_result::IF_LET_SOME_RESULT,
        if_not_else::IF_NOT_ELSE,
        if_then_some_else_none::IF_THEN_SOME_ELSE_NONE,
        implicit_hasher::IMPLICIT_HASHER,
        implicit_return::IMPLICIT_RETURN,
        implicit_saturating_sub::IMPLICIT_SATURATING_SUB,
        inconsistent_struct_constructor::INCONSISTENT_STRUCT_CONSTRUCTOR,
        indexing_slicing::INDEXING_SLICING,
        indexing_slicing::OUT_OF_BOUNDS_INDEXING,
        infinite_iter::INFINITE_ITER,
        infinite_iter::MAYBE_INFINITE_ITER,
        inherent_impl::MULTIPLE_INHERENT_IMPL,
        inherent_to_string::INHERENT_TO_STRING,
        inherent_to_string::INHERENT_TO_STRING_SHADOW_DISPLAY,
        inline_fn_without_body::INLINE_FN_WITHOUT_BODY,
        int_plus_one::INT_PLUS_ONE,
        integer_division::INTEGER_DIVISION,
        invalid_upcast_comparisons::INVALID_UPCAST_COMPARISONS,
        items_after_statements::ITEMS_AFTER_STATEMENTS,
        large_const_arrays::LARGE_CONST_ARRAYS,
        large_enum_variant::LARGE_ENUM_VARIANT,
        large_stack_arrays::LARGE_STACK_ARRAYS,
        len_zero::COMPARISON_TO_EMPTY,
        len_zero::LEN_WITHOUT_IS_EMPTY,
        len_zero::LEN_ZERO,
        let_if_seq::USELESS_LET_IF_SEQ,
        let_underscore::LET_UNDERSCORE_DROP,
        let_underscore::LET_UNDERSCORE_LOCK,
        let_underscore::LET_UNDERSCORE_MUST_USE,
        lifetimes::EXTRA_UNUSED_LIFETIMES,
        lifetimes::NEEDLESS_LIFETIMES,
        literal_representation::DECIMAL_LITERAL_REPRESENTATION,
        literal_representation::INCONSISTENT_DIGIT_GROUPING,
        literal_representation::LARGE_DIGIT_GROUPS,
        literal_representation::MISTYPED_LITERAL_SUFFIXES,
        literal_representation::UNREADABLE_LITERAL,
        literal_representation::UNUSUAL_BYTE_GROUPINGS,
        loops::EMPTY_LOOP,
        loops::EXPLICIT_COUNTER_LOOP,
        loops::EXPLICIT_INTO_ITER_LOOP,
        loops::EXPLICIT_ITER_LOOP,
        loops::FOR_KV_MAP,
        loops::FOR_LOOPS_OVER_FALLIBLES,
        loops::ITER_NEXT_LOOP,
        loops::MANUAL_FLATTEN,
        loops::MANUAL_MEMCPY,
        loops::MUT_RANGE_BOUND,
        loops::NEEDLESS_COLLECT,
        loops::NEEDLESS_RANGE_LOOP,
        loops::NEVER_LOOP,
        loops::SAME_ITEM_PUSH,
        loops::SINGLE_ELEMENT_LOOP,
        loops::WHILE_IMMUTABLE_CONDITION,
        loops::WHILE_LET_LOOP,
        loops::WHILE_LET_ON_ITERATOR,
        macro_use::MACRO_USE_IMPORTS,
        main_recursion::MAIN_RECURSION,
        manual_async_fn::MANUAL_ASYNC_FN,
        manual_map::MANUAL_MAP,
        manual_non_exhaustive::MANUAL_NON_EXHAUSTIVE,
        manual_ok_or::MANUAL_OK_OR,
        manual_strip::MANUAL_STRIP,
        manual_unwrap_or::MANUAL_UNWRAP_OR,
        map_clone::MAP_CLONE,
        map_err_ignore::MAP_ERR_IGNORE,
        map_unit_fn::OPTION_MAP_UNIT_FN,
        map_unit_fn::RESULT_MAP_UNIT_FN,
        match_on_vec_items::MATCH_ON_VEC_ITEMS,
        matches::INFALLIBLE_DESTRUCTURING_MATCH,
        matches::MATCH_AS_REF,
        matches::MATCH_BOOL,
        matches::MATCH_LIKE_MATCHES_MACRO,
        matches::MATCH_OVERLAPPING_ARM,
        matches::MATCH_REF_PATS,
        matches::MATCH_SAME_ARMS,
        matches::MATCH_SINGLE_BINDING,
        matches::MATCH_WILDCARD_FOR_SINGLE_VARIANTS,
        matches::MATCH_WILD_ERR_ARM,
        matches::REDUNDANT_PATTERN_MATCHING,
        matches::REST_PAT_IN_FULLY_BOUND_STRUCTS,
        matches::SINGLE_MATCH,
        matches::SINGLE_MATCH_ELSE,
        matches::WILDCARD_ENUM_MATCH_ARM,
        matches::WILDCARD_IN_OR_PATTERNS,
        mem_discriminant::MEM_DISCRIMINANT_NON_ENUM,
        mem_forget::MEM_FORGET,
        mem_replace::MEM_REPLACE_OPTION_WITH_NONE,
        mem_replace::MEM_REPLACE_WITH_DEFAULT,
        mem_replace::MEM_REPLACE_WITH_UNINIT,
        methods::APPEND_INSTEAD_OF_EXTEND,
        methods::BIND_INSTEAD_OF_MAP,
        methods::BYTES_NTH,
        methods::CHARS_LAST_CMP,
        methods::CHARS_NEXT_CMP,
        methods::CLONED_INSTEAD_OF_COPIED,
        methods::CLONE_DOUBLE_REF,
        methods::CLONE_ON_COPY,
        methods::CLONE_ON_REF_PTR,
        methods::EXPECT_FUN_CALL,
        methods::EXPECT_USED,
        methods::FILETYPE_IS_FILE,
        methods::FILTER_MAP_IDENTITY,
        methods::FILTER_MAP_NEXT,
        methods::FILTER_NEXT,
        methods::FLAT_MAP_IDENTITY,
        methods::FLAT_MAP_OPTION,
        methods::FROM_ITER_INSTEAD_OF_COLLECT,
        methods::GET_UNWRAP,
        methods::IMPLICIT_CLONE,
        methods::INEFFICIENT_TO_STRING,
        methods::INSPECT_FOR_EACH,
        methods::INTO_ITER_ON_REF,
        methods::ITERATOR_STEP_BY_ZERO,
        methods::ITER_CLONED_COLLECT,
        methods::ITER_COUNT,
        methods::ITER_NEXT_SLICE,
        methods::ITER_NTH,
        methods::ITER_NTH_ZERO,
        methods::ITER_SKIP_NEXT,
        methods::MANUAL_FILTER_MAP,
        methods::MANUAL_FIND_MAP,
        methods::MANUAL_SATURATING_ARITHMETIC,
        methods::MANUAL_STR_REPEAT,
        methods::MAP_COLLECT_RESULT_UNIT,
        methods::MAP_FLATTEN,
        methods::MAP_IDENTITY,
        methods::MAP_UNWRAP_OR,
        methods::NEW_RET_NO_SELF,
        methods::OK_EXPECT,
        methods::OPTION_AS_REF_DEREF,
        methods::OPTION_FILTER_MAP,
        methods::OPTION_MAP_OR_NONE,
        methods::OR_FUN_CALL,
        methods::RESULT_MAP_OR_INTO_OPTION,
        methods::SEARCH_IS_SOME,
        methods::SHOULD_IMPLEMENT_TRAIT,
        methods::SINGLE_CHAR_ADD_STR,
        methods::SINGLE_CHAR_PATTERN,
        methods::SKIP_WHILE_NEXT,
        methods::STRING_EXTEND_CHARS,
        methods::SUSPICIOUS_MAP,
        methods::SUSPICIOUS_SPLITN,
        methods::UNINIT_ASSUMED_INIT,
        methods::UNNECESSARY_FILTER_MAP,
        methods::UNNECESSARY_FOLD,
        methods::UNNECESSARY_LAZY_EVALUATIONS,
        methods::UNWRAP_USED,
        methods::USELESS_ASREF,
        methods::WRONG_SELF_CONVENTION,
        methods::ZST_OFFSET,
        minmax::MIN_MAX,
        misc::CMP_NAN,
        misc::CMP_OWNED,
        misc::FLOAT_CMP,
        misc::FLOAT_CMP_CONST,
        misc::MODULO_ONE,
        misc::SHORT_CIRCUIT_STATEMENT,
        misc::TOPLEVEL_REF_ARG,
        misc::USED_UNDERSCORE_BINDING,
        misc::ZERO_PTR,
        misc_early::BUILTIN_TYPE_SHADOW,
        misc_early::DOUBLE_NEG,
        misc_early::DUPLICATE_UNDERSCORE_ARGUMENT,
        misc_early::MIXED_CASE_HEX_LITERALS,
        misc_early::REDUNDANT_PATTERN,
        misc_early::UNNEEDED_FIELD_PATTERN,
        misc_early::UNNEEDED_WILDCARD_PATTERN,
        misc_early::UNSEPARATED_LITERAL_SUFFIX,
        misc_early::ZERO_PREFIXED_LITERAL,
        missing_const_for_fn::MISSING_CONST_FOR_FN,
        missing_doc::MISSING_DOCS_IN_PRIVATE_ITEMS,
        missing_enforced_import_rename::MISSING_ENFORCED_IMPORT_RENAMES,
        missing_inline::MISSING_INLINE_IN_PUBLIC_ITEMS,
        modulo_arithmetic::MODULO_ARITHMETIC,
        multiple_crate_versions::MULTIPLE_CRATE_VERSIONS,
        mut_key::MUTABLE_KEY_TYPE,
        mut_mut::MUT_MUT,
        mut_mutex_lock::MUT_MUTEX_LOCK,
        mut_reference::UNNECESSARY_MUT_PASSED,
        mutable_debug_assertion::DEBUG_ASSERT_WITH_MUT_CALL,
        mutex_atomic::MUTEX_ATOMIC,
        mutex_atomic::MUTEX_INTEGER,
        needless_arbitrary_self_type::NEEDLESS_ARBITRARY_SELF_TYPE,
        needless_bitwise_bool::NEEDLESS_BITWISE_BOOL,
        needless_bool::BOOL_COMPARISON,
        needless_bool::NEEDLESS_BOOL,
        needless_borrow::NEEDLESS_BORROW,
        needless_borrow::REF_BINDING_TO_REFERENCE,
        needless_borrowed_ref::NEEDLESS_BORROWED_REFERENCE,
        needless_continue::NEEDLESS_CONTINUE,
        needless_for_each::NEEDLESS_FOR_EACH,
        needless_pass_by_value::NEEDLESS_PASS_BY_VALUE,
        needless_question_mark::NEEDLESS_QUESTION_MARK,
        needless_update::NEEDLESS_UPDATE,
        neg_cmp_op_on_partial_ord::NEG_CMP_OP_ON_PARTIAL_ORD,
        neg_multiply::NEG_MULTIPLY,
        new_without_default::NEW_WITHOUT_DEFAULT,
        no_effect::NO_EFFECT,
        no_effect::UNNECESSARY_OPERATION,
        non_copy_const::BORROW_INTERIOR_MUTABLE_CONST,
        non_copy_const::DECLARE_INTERIOR_MUTABLE_CONST,
        non_expressive_names::JUST_UNDERSCORES_AND_DIGITS,
        non_expressive_names::MANY_SINGLE_CHAR_NAMES,
        non_expressive_names::SIMILAR_NAMES,
        non_octal_unix_permissions::NON_OCTAL_UNIX_PERMISSIONS,
        nonstandard_macro_braces::NONSTANDARD_MACRO_BRACES,
        open_options::NONSENSICAL_OPEN_OPTIONS,
        option_env_unwrap::OPTION_ENV_UNWRAP,
        option_if_let_else::OPTION_IF_LET_ELSE,
        overflow_check_conditional::OVERFLOW_CHECK_CONDITIONAL,
        panic_in_result_fn::PANIC_IN_RESULT_FN,
        panic_unimplemented::PANIC,
        panic_unimplemented::TODO,
        panic_unimplemented::UNIMPLEMENTED,
        panic_unimplemented::UNREACHABLE,
        partialeq_ne_impl::PARTIALEQ_NE_IMPL,
        pass_by_ref_or_value::LARGE_TYPES_PASSED_BY_VALUE,
        pass_by_ref_or_value::TRIVIALLY_COPY_PASS_BY_REF,
        path_buf_push_overwrite::PATH_BUF_PUSH_OVERWRITE,
        pattern_type_mismatch::PATTERN_TYPE_MISMATCH,
        precedence::PRECEDENCE,
        ptr::CMP_NULL,
        ptr::INVALID_NULL_PTR_USAGE,
        ptr::MUT_FROM_REF,
        ptr::PTR_ARG,
        ptr_eq::PTR_EQ,
        ptr_offset_with_cast::PTR_OFFSET_WITH_CAST,
        question_mark::QUESTION_MARK,
        ranges::MANUAL_RANGE_CONTAINS,
        ranges::RANGE_MINUS_ONE,
        ranges::RANGE_PLUS_ONE,
        ranges::RANGE_ZIP_WITH_LEN,
        ranges::REVERSED_EMPTY_RANGES,
        redundant_clone::REDUNDANT_CLONE,
        redundant_closure_call::REDUNDANT_CLOSURE_CALL,
        redundant_else::REDUNDANT_ELSE,
        redundant_field_names::REDUNDANT_FIELD_NAMES,
        redundant_pub_crate::REDUNDANT_PUB_CRATE,
        redundant_slicing::REDUNDANT_SLICING,
        redundant_static_lifetimes::REDUNDANT_STATIC_LIFETIMES,
        ref_option_ref::REF_OPTION_REF,
        reference::DEREF_ADDROF,
        reference::REF_IN_DEREF,
        regex::INVALID_REGEX,
        regex::TRIVIAL_REGEX,
        repeat_once::REPEAT_ONCE,
        returns::LET_AND_RETURN,
        returns::NEEDLESS_RETURN,
        self_assignment::SELF_ASSIGNMENT,
        semicolon_if_nothing_returned::SEMICOLON_IF_NOTHING_RETURNED,
        serde_api::SERDE_API_MISUSE,
        shadow::SHADOW_REUSE,
        shadow::SHADOW_SAME,
        shadow::SHADOW_UNRELATED,
        single_component_path_imports::SINGLE_COMPONENT_PATH_IMPORTS,
        size_of_in_element_count::SIZE_OF_IN_ELEMENT_COUNT,
        slow_vector_initialization::SLOW_VECTOR_INITIALIZATION,
        stable_sort_primitive::STABLE_SORT_PRIMITIVE,
        strings::STRING_ADD,
        strings::STRING_ADD_ASSIGN,
        strings::STRING_FROM_UTF8_AS_BYTES,
        strings::STRING_LIT_AS_BYTES,
        strings::STRING_TO_STRING,
        strings::STR_TO_STRING,
        strlen_on_c_strings::STRLEN_ON_C_STRINGS,
        suspicious_operation_groupings::SUSPICIOUS_OPERATION_GROUPINGS,
        suspicious_trait_impl::SUSPICIOUS_ARITHMETIC_IMPL,
        suspicious_trait_impl::SUSPICIOUS_OP_ASSIGN_IMPL,
        swap::ALMOST_SWAPPED,
        swap::MANUAL_SWAP,
        tabs_in_doc_comments::TABS_IN_DOC_COMMENTS,
        temporary_assignment::TEMPORARY_ASSIGNMENT,
        to_digit_is_some::TO_DIGIT_IS_SOME,
        to_string_in_display::TO_STRING_IN_DISPLAY,
        trait_bounds::TRAIT_DUPLICATION_IN_BOUNDS,
        trait_bounds::TYPE_REPETITION_IN_BOUNDS,
        transmute::CROSSPOINTER_TRANSMUTE,
        transmute::TRANSMUTES_EXPRESSIBLE_AS_PTR_CASTS,
        transmute::TRANSMUTE_BYTES_TO_STR,
        transmute::TRANSMUTE_FLOAT_TO_INT,
        transmute::TRANSMUTE_INT_TO_BOOL,
        transmute::TRANSMUTE_INT_TO_CHAR,
        transmute::TRANSMUTE_INT_TO_FLOAT,
        transmute::TRANSMUTE_PTR_TO_PTR,
        transmute::TRANSMUTE_PTR_TO_REF,
        transmute::UNSOUND_COLLECTION_TRANSMUTE,
        transmute::USELESS_TRANSMUTE,
        transmute::WRONG_TRANSMUTE,
        transmuting_null::TRANSMUTING_NULL,
        try_err::TRY_ERR,
        types::BORROWED_BOX,
        types::BOX_VEC,
        types::LINKEDLIST,
        types::OPTION_OPTION,
        types::RC_BUFFER,
        types::RC_MUTEX,
        types::REDUNDANT_ALLOCATION,
        types::TYPE_COMPLEXITY,
        types::VEC_BOX,
        undropped_manually_drops::UNDROPPED_MANUALLY_DROPS,
        unicode::INVISIBLE_CHARACTERS,
        unicode::NON_ASCII_LITERAL,
        unicode::UNICODE_NOT_NFC,
        unit_return_expecting_ord::UNIT_RETURN_EXPECTING_ORD,
        unit_types::LET_UNIT_VALUE,
        unit_types::UNIT_ARG,
        unit_types::UNIT_CMP,
        unnamed_address::FN_ADDRESS_COMPARISONS,
        unnamed_address::VTABLE_ADDRESS_COMPARISONS,
        unnecessary_self_imports::UNNECESSARY_SELF_IMPORTS,
        unnecessary_sort_by::UNNECESSARY_SORT_BY,
        unnecessary_wraps::UNNECESSARY_WRAPS,
        unnested_or_patterns::UNNESTED_OR_PATTERNS,
        unsafe_removed_from_name::UNSAFE_REMOVED_FROM_NAME,
        unused_async::UNUSED_ASYNC,
        unused_io_amount::UNUSED_IO_AMOUNT,
        unused_self::UNUSED_SELF,
        unused_unit::UNUSED_UNIT,
        unwrap::PANICKING_UNWRAP,
        unwrap::UNNECESSARY_UNWRAP,
        unwrap_in_result::UNWRAP_IN_RESULT,
        upper_case_acronyms::UPPER_CASE_ACRONYMS,
        use_self::USE_SELF,
        useless_conversion::USELESS_CONVERSION,
        vec::USELESS_VEC,
        vec_init_then_push::VEC_INIT_THEN_PUSH,
        vec_resize_to_zero::VEC_RESIZE_TO_ZERO,
        verbose_file_reads::VERBOSE_FILE_READS,
        wildcard_dependencies::WILDCARD_DEPENDENCIES,
        wildcard_imports::ENUM_GLOB_USE,
        wildcard_imports::WILDCARD_IMPORTS,
        write::PRINTLN_EMPTY_STRING,
        write::PRINT_LITERAL,
        write::PRINT_STDERR,
        write::PRINT_STDOUT,
        write::PRINT_WITH_NEWLINE,
        write::USE_DEBUG,
        write::WRITELN_EMPTY_STRING,
        write::WRITE_LITERAL,
        write::WRITE_WITH_NEWLINE,
        zero_div_zero::ZERO_DIVIDED_BY_ZERO,
        zero_sized_map_values::ZERO_SIZED_MAP_VALUES,
    ]);
    // end register lints, do not remove this comment, it’s used in `update_lints`

    store.register_group(true, "clippy::restriction", Some("clippy_restriction"), vec![
        LintId::of(arithmetic::FLOAT_ARITHMETIC),
        LintId::of(arithmetic::INTEGER_ARITHMETIC),
        LintId::of(as_conversions::AS_CONVERSIONS),
        LintId::of(asm_syntax::INLINE_ASM_X86_ATT_SYNTAX),
        LintId::of(asm_syntax::INLINE_ASM_X86_INTEL_SYNTAX),
        LintId::of(create_dir::CREATE_DIR),
        LintId::of(dbg_macro::DBG_MACRO),
        LintId::of(default_numeric_fallback::DEFAULT_NUMERIC_FALLBACK),
        LintId::of(disallowed_script_idents::DISALLOWED_SCRIPT_IDENTS),
        LintId::of(else_if_without_else::ELSE_IF_WITHOUT_ELSE),
        LintId::of(exhaustive_items::EXHAUSTIVE_ENUMS),
        LintId::of(exhaustive_items::EXHAUSTIVE_STRUCTS),
        LintId::of(exit::EXIT),
        LintId::of(float_literal::LOSSY_FLOAT_LITERAL),
        LintId::of(if_then_some_else_none::IF_THEN_SOME_ELSE_NONE),
        LintId::of(implicit_return::IMPLICIT_RETURN),
        LintId::of(indexing_slicing::INDEXING_SLICING),
        LintId::of(inherent_impl::MULTIPLE_INHERENT_IMPL),
        LintId::of(integer_division::INTEGER_DIVISION),
        LintId::of(let_underscore::LET_UNDERSCORE_MUST_USE),
        LintId::of(literal_representation::DECIMAL_LITERAL_REPRESENTATION),
        LintId::of(map_err_ignore::MAP_ERR_IGNORE),
        LintId::of(matches::REST_PAT_IN_FULLY_BOUND_STRUCTS),
        LintId::of(matches::WILDCARD_ENUM_MATCH_ARM),
        LintId::of(mem_forget::MEM_FORGET),
        LintId::of(methods::CLONE_ON_REF_PTR),
        LintId::of(methods::EXPECT_USED),
        LintId::of(methods::FILETYPE_IS_FILE),
        LintId::of(methods::GET_UNWRAP),
        LintId::of(methods::UNWRAP_USED),
        LintId::of(misc::FLOAT_CMP_CONST),
        LintId::of(misc_early::UNNEEDED_FIELD_PATTERN),
        LintId::of(missing_doc::MISSING_DOCS_IN_PRIVATE_ITEMS),
        LintId::of(missing_enforced_import_rename::MISSING_ENFORCED_IMPORT_RENAMES),
        LintId::of(missing_inline::MISSING_INLINE_IN_PUBLIC_ITEMS),
        LintId::of(modulo_arithmetic::MODULO_ARITHMETIC),
        LintId::of(panic_in_result_fn::PANIC_IN_RESULT_FN),
        LintId::of(panic_unimplemented::PANIC),
        LintId::of(panic_unimplemented::TODO),
        LintId::of(panic_unimplemented::UNIMPLEMENTED),
        LintId::of(panic_unimplemented::UNREACHABLE),
        LintId::of(pattern_type_mismatch::PATTERN_TYPE_MISMATCH),
        LintId::of(shadow::SHADOW_REUSE),
        LintId::of(shadow::SHADOW_SAME),
        LintId::of(strings::STRING_ADD),
        LintId::of(strings::STRING_TO_STRING),
        LintId::of(strings::STR_TO_STRING),
        LintId::of(types::RC_BUFFER),
        LintId::of(types::RC_MUTEX),
        LintId::of(unnecessary_self_imports::UNNECESSARY_SELF_IMPORTS),
        LintId::of(unwrap_in_result::UNWRAP_IN_RESULT),
        LintId::of(verbose_file_reads::VERBOSE_FILE_READS),
        LintId::of(write::PRINT_STDERR),
        LintId::of(write::PRINT_STDOUT),
        LintId::of(write::USE_DEBUG),
    ]);

    store.register_group(true, "clippy::pedantic", Some("clippy_pedantic"), vec![
        LintId::of(attrs::INLINE_ALWAYS),
        LintId::of(await_holding_invalid::AWAIT_HOLDING_LOCK),
        LintId::of(await_holding_invalid::AWAIT_HOLDING_REFCELL_REF),
        LintId::of(bit_mask::VERBOSE_BIT_MASK),
        LintId::of(bytecount::NAIVE_BYTECOUNT),
        LintId::of(case_sensitive_file_extension_comparisons::CASE_SENSITIVE_FILE_EXTENSION_COMPARISONS),
        LintId::of(casts::CAST_LOSSLESS),
        LintId::of(casts::CAST_POSSIBLE_TRUNCATION),
        LintId::of(casts::CAST_POSSIBLE_WRAP),
        LintId::of(casts::CAST_PRECISION_LOSS),
        LintId::of(casts::CAST_PTR_ALIGNMENT),
        LintId::of(casts::CAST_SIGN_LOSS),
        LintId::of(casts::PTR_AS_PTR),
        LintId::of(checked_conversions::CHECKED_CONVERSIONS),
        LintId::of(copies::SAME_FUNCTIONS_IN_IF_CONDITION),
        LintId::of(copy_iterator::COPY_ITERATOR),
        LintId::of(default::DEFAULT_TRAIT_ACCESS),
        LintId::of(dereference::EXPLICIT_DEREF_METHODS),
        LintId::of(derive::EXPL_IMPL_CLONE_ON_COPY),
        LintId::of(derive::UNSAFE_DERIVE_DESERIALIZE),
        LintId::of(doc::DOC_MARKDOWN),
        LintId::of(doc::MISSING_ERRORS_DOC),
        LintId::of(doc::MISSING_PANICS_DOC),
        LintId::of(empty_enum::EMPTY_ENUM),
        LintId::of(enum_variants::MODULE_NAME_REPETITIONS),
        LintId::of(eta_reduction::REDUNDANT_CLOSURE_FOR_METHOD_CALLS),
        LintId::of(excessive_bools::FN_PARAMS_EXCESSIVE_BOOLS),
        LintId::of(excessive_bools::STRUCT_EXCESSIVE_BOOLS),
        LintId::of(functions::MUST_USE_CANDIDATE),
        LintId::of(functions::TOO_MANY_LINES),
        LintId::of(if_not_else::IF_NOT_ELSE),
        LintId::of(implicit_hasher::IMPLICIT_HASHER),
        LintId::of(implicit_saturating_sub::IMPLICIT_SATURATING_SUB),
        LintId::of(inconsistent_struct_constructor::INCONSISTENT_STRUCT_CONSTRUCTOR),
        LintId::of(infinite_iter::MAYBE_INFINITE_ITER),
        LintId::of(invalid_upcast_comparisons::INVALID_UPCAST_COMPARISONS),
        LintId::of(items_after_statements::ITEMS_AFTER_STATEMENTS),
        LintId::of(large_stack_arrays::LARGE_STACK_ARRAYS),
        LintId::of(let_underscore::LET_UNDERSCORE_DROP),
        LintId::of(literal_representation::LARGE_DIGIT_GROUPS),
        LintId::of(literal_representation::UNREADABLE_LITERAL),
        LintId::of(loops::EXPLICIT_INTO_ITER_LOOP),
        LintId::of(loops::EXPLICIT_ITER_LOOP),
        LintId::of(macro_use::MACRO_USE_IMPORTS),
        LintId::of(manual_ok_or::MANUAL_OK_OR),
        LintId::of(match_on_vec_items::MATCH_ON_VEC_ITEMS),
        LintId::of(matches::MATCH_BOOL),
        LintId::of(matches::MATCH_SAME_ARMS),
        LintId::of(matches::MATCH_WILDCARD_FOR_SINGLE_VARIANTS),
        LintId::of(matches::MATCH_WILD_ERR_ARM),
        LintId::of(matches::SINGLE_MATCH_ELSE),
        LintId::of(methods::CLONED_INSTEAD_OF_COPIED),
        LintId::of(methods::FILTER_MAP_NEXT),
        LintId::of(methods::FLAT_MAP_OPTION),
        LintId::of(methods::FROM_ITER_INSTEAD_OF_COLLECT),
        LintId::of(methods::IMPLICIT_CLONE),
        LintId::of(methods::INEFFICIENT_TO_STRING),
        LintId::of(methods::MAP_FLATTEN),
        LintId::of(methods::MAP_UNWRAP_OR),
        LintId::of(misc::USED_UNDERSCORE_BINDING),
        LintId::of(misc_early::UNSEPARATED_LITERAL_SUFFIX),
        LintId::of(mut_mut::MUT_MUT),
        LintId::of(needless_bitwise_bool::NEEDLESS_BITWISE_BOOL),
        LintId::of(needless_borrow::REF_BINDING_TO_REFERENCE),
        LintId::of(needless_continue::NEEDLESS_CONTINUE),
        LintId::of(needless_for_each::NEEDLESS_FOR_EACH),
        LintId::of(needless_pass_by_value::NEEDLESS_PASS_BY_VALUE),
        LintId::of(non_expressive_names::SIMILAR_NAMES),
        LintId::of(option_if_let_else::OPTION_IF_LET_ELSE),
        LintId::of(pass_by_ref_or_value::LARGE_TYPES_PASSED_BY_VALUE),
        LintId::of(pass_by_ref_or_value::TRIVIALLY_COPY_PASS_BY_REF),
        LintId::of(ranges::RANGE_MINUS_ONE),
        LintId::of(ranges::RANGE_PLUS_ONE),
        LintId::of(redundant_else::REDUNDANT_ELSE),
        LintId::of(ref_option_ref::REF_OPTION_REF),
        LintId::of(semicolon_if_nothing_returned::SEMICOLON_IF_NOTHING_RETURNED),
        LintId::of(shadow::SHADOW_UNRELATED),
        LintId::of(strings::STRING_ADD_ASSIGN),
        LintId::of(trait_bounds::TRAIT_DUPLICATION_IN_BOUNDS),
        LintId::of(trait_bounds::TYPE_REPETITION_IN_BOUNDS),
        LintId::of(transmute::TRANSMUTE_PTR_TO_PTR),
        LintId::of(types::LINKEDLIST),
        LintId::of(types::OPTION_OPTION),
        LintId::of(unicode::NON_ASCII_LITERAL),
        LintId::of(unicode::UNICODE_NOT_NFC),
        LintId::of(unit_types::LET_UNIT_VALUE),
        LintId::of(unnecessary_wraps::UNNECESSARY_WRAPS),
        LintId::of(unnested_or_patterns::UNNESTED_OR_PATTERNS),
        LintId::of(unused_async::UNUSED_ASYNC),
        LintId::of(unused_self::UNUSED_SELF),
        LintId::of(wildcard_imports::ENUM_GLOB_USE),
        LintId::of(wildcard_imports::WILDCARD_IMPORTS),
        LintId::of(zero_sized_map_values::ZERO_SIZED_MAP_VALUES),
    ]);

    #[cfg(feature = "internal-lints")]
    store.register_group(true, "clippy::internal", Some("clippy_internal"), vec![
        LintId::of(utils::internal_lints::CLIPPY_LINTS_INTERNAL),
        LintId::of(utils::internal_lints::COLLAPSIBLE_SPAN_LINT_CALLS),
        LintId::of(utils::internal_lints::COMPILER_LINT_FUNCTIONS),
        LintId::of(utils::internal_lints::DEFAULT_LINT),
        LintId::of(utils::internal_lints::IF_CHAIN_STYLE),
        LintId::of(utils::internal_lints::INTERNING_DEFINED_SYMBOL),
        LintId::of(utils::internal_lints::INVALID_PATHS),
        LintId::of(utils::internal_lints::LINT_WITHOUT_LINT_PASS),
        LintId::of(utils::internal_lints::MATCH_TYPE_ON_DIAGNOSTIC_ITEM),
        LintId::of(utils::internal_lints::OUTER_EXPN_EXPN_DATA),
        LintId::of(utils::internal_lints::PRODUCE_ICE),
        LintId::of(utils::internal_lints::UNNECESSARY_SYMBOL_STR),
    ]);

    store.register_group(true, "clippy::all", Some("clippy"), vec![
        LintId::of(absurd_extreme_comparisons::ABSURD_EXTREME_COMPARISONS),
        LintId::of(approx_const::APPROX_CONSTANT),
        LintId::of(assertions_on_constants::ASSERTIONS_ON_CONSTANTS),
        LintId::of(assign_ops::ASSIGN_OP_PATTERN),
        LintId::of(assign_ops::MISREFACTORED_ASSIGN_OP),
        LintId::of(async_yields_async::ASYNC_YIELDS_ASYNC),
        LintId::of(atomic_ordering::INVALID_ATOMIC_ORDERING),
        LintId::of(attrs::BLANKET_CLIPPY_RESTRICTION_LINTS),
        LintId::of(attrs::DEPRECATED_CFG_ATTR),
        LintId::of(attrs::DEPRECATED_SEMVER),
        LintId::of(attrs::MISMATCHED_TARGET_OS),
        LintId::of(attrs::USELESS_ATTRIBUTE),
        LintId::of(bit_mask::BAD_BIT_MASK),
        LintId::of(bit_mask::INEFFECTIVE_BIT_MASK),
        LintId::of(blacklisted_name::BLACKLISTED_NAME),
        LintId::of(blocks_in_if_conditions::BLOCKS_IN_IF_CONDITIONS),
        LintId::of(bool_assert_comparison::BOOL_ASSERT_COMPARISON),
        LintId::of(booleans::LOGIC_BUG),
        LintId::of(booleans::NONMINIMAL_BOOL),
        LintId::of(casts::CAST_REF_TO_MUT),
        LintId::of(casts::CHAR_LIT_AS_U8),
        LintId::of(casts::FN_TO_NUMERIC_CAST),
        LintId::of(casts::FN_TO_NUMERIC_CAST_WITH_TRUNCATION),
        LintId::of(casts::UNNECESSARY_CAST),
        LintId::of(collapsible_if::COLLAPSIBLE_ELSE_IF),
        LintId::of(collapsible_if::COLLAPSIBLE_IF),
        LintId::of(collapsible_match::COLLAPSIBLE_MATCH),
        LintId::of(comparison_chain::COMPARISON_CHAIN),
        LintId::of(copies::BRANCHES_SHARING_CODE),
        LintId::of(copies::IFS_SAME_COND),
        LintId::of(copies::IF_SAME_THEN_ELSE),
        LintId::of(default::FIELD_REASSIGN_WITH_DEFAULT),
        LintId::of(derive::DERIVE_HASH_XOR_EQ),
        LintId::of(derive::DERIVE_ORD_XOR_PARTIAL_ORD),
        LintId::of(doc::MISSING_SAFETY_DOC),
        LintId::of(doc::NEEDLESS_DOCTEST_MAIN),
        LintId::of(double_comparison::DOUBLE_COMPARISONS),
        LintId::of(double_parens::DOUBLE_PARENS),
        LintId::of(drop_forget_ref::DROP_COPY),
        LintId::of(drop_forget_ref::DROP_REF),
        LintId::of(drop_forget_ref::FORGET_COPY),
        LintId::of(drop_forget_ref::FORGET_REF),
        LintId::of(duration_subsec::DURATION_SUBSEC),
        LintId::of(entry::MAP_ENTRY),
        LintId::of(enum_clike::ENUM_CLIKE_UNPORTABLE_VARIANT),
        LintId::of(enum_variants::ENUM_VARIANT_NAMES),
        LintId::of(enum_variants::MODULE_INCEPTION),
        LintId::of(eq_op::EQ_OP),
        LintId::of(eq_op::OP_REF),
        LintId::of(erasing_op::ERASING_OP),
        LintId::of(escape::BOXED_LOCAL),
        LintId::of(eta_reduction::REDUNDANT_CLOSURE),
        LintId::of(eval_order_dependence::DIVERGING_SUB_EXPRESSION),
        LintId::of(eval_order_dependence::EVAL_ORDER_DEPENDENCE),
        LintId::of(explicit_write::EXPLICIT_WRITE),
        LintId::of(float_equality_without_abs::FLOAT_EQUALITY_WITHOUT_ABS),
        LintId::of(float_literal::EXCESSIVE_PRECISION),
        LintId::of(format::USELESS_FORMAT),
        LintId::of(formatting::POSSIBLE_MISSING_COMMA),
        LintId::of(formatting::SUSPICIOUS_ASSIGNMENT_FORMATTING),
        LintId::of(formatting::SUSPICIOUS_ELSE_FORMATTING),
        LintId::of(formatting::SUSPICIOUS_UNARY_OP_FORMATTING),
        LintId::of(from_over_into::FROM_OVER_INTO),
        LintId::of(from_str_radix_10::FROM_STR_RADIX_10),
        LintId::of(functions::DOUBLE_MUST_USE),
        LintId::of(functions::MUST_USE_UNIT),
        LintId::of(functions::NOT_UNSAFE_PTR_ARG_DEREF),
        LintId::of(functions::RESULT_UNIT_ERR),
        LintId::of(functions::TOO_MANY_ARGUMENTS),
        LintId::of(get_last_with_len::GET_LAST_WITH_LEN),
        LintId::of(identity_op::IDENTITY_OP),
        LintId::of(if_let_mutex::IF_LET_MUTEX),
        LintId::of(if_let_some_result::IF_LET_SOME_RESULT),
        LintId::of(indexing_slicing::OUT_OF_BOUNDS_INDEXING),
        LintId::of(infinite_iter::INFINITE_ITER),
        LintId::of(inherent_to_string::INHERENT_TO_STRING),
        LintId::of(inherent_to_string::INHERENT_TO_STRING_SHADOW_DISPLAY),
        LintId::of(inline_fn_without_body::INLINE_FN_WITHOUT_BODY),
        LintId::of(int_plus_one::INT_PLUS_ONE),
        LintId::of(large_const_arrays::LARGE_CONST_ARRAYS),
        LintId::of(large_enum_variant::LARGE_ENUM_VARIANT),
        LintId::of(len_zero::COMPARISON_TO_EMPTY),
        LintId::of(len_zero::LEN_WITHOUT_IS_EMPTY),
        LintId::of(len_zero::LEN_ZERO),
        LintId::of(let_underscore::LET_UNDERSCORE_LOCK),
        LintId::of(lifetimes::EXTRA_UNUSED_LIFETIMES),
        LintId::of(lifetimes::NEEDLESS_LIFETIMES),
        LintId::of(literal_representation::INCONSISTENT_DIGIT_GROUPING),
        LintId::of(literal_representation::MISTYPED_LITERAL_SUFFIXES),
        LintId::of(literal_representation::UNUSUAL_BYTE_GROUPINGS),
        LintId::of(loops::EMPTY_LOOP),
        LintId::of(loops::EXPLICIT_COUNTER_LOOP),
        LintId::of(loops::FOR_KV_MAP),
        LintId::of(loops::FOR_LOOPS_OVER_FALLIBLES),
        LintId::of(loops::ITER_NEXT_LOOP),
        LintId::of(loops::MANUAL_FLATTEN),
        LintId::of(loops::MANUAL_MEMCPY),
        LintId::of(loops::MUT_RANGE_BOUND),
        LintId::of(loops::NEEDLESS_COLLECT),
        LintId::of(loops::NEEDLESS_RANGE_LOOP),
        LintId::of(loops::NEVER_LOOP),
        LintId::of(loops::SAME_ITEM_PUSH),
        LintId::of(loops::SINGLE_ELEMENT_LOOP),
        LintId::of(loops::WHILE_IMMUTABLE_CONDITION),
        LintId::of(loops::WHILE_LET_LOOP),
        LintId::of(loops::WHILE_LET_ON_ITERATOR),
        LintId::of(main_recursion::MAIN_RECURSION),
        LintId::of(manual_async_fn::MANUAL_ASYNC_FN),
        LintId::of(manual_map::MANUAL_MAP),
        LintId::of(manual_non_exhaustive::MANUAL_NON_EXHAUSTIVE),
        LintId::of(manual_strip::MANUAL_STRIP),
        LintId::of(manual_unwrap_or::MANUAL_UNWRAP_OR),
        LintId::of(map_clone::MAP_CLONE),
        LintId::of(map_unit_fn::OPTION_MAP_UNIT_FN),
        LintId::of(map_unit_fn::RESULT_MAP_UNIT_FN),
        LintId::of(matches::INFALLIBLE_DESTRUCTURING_MATCH),
        LintId::of(matches::MATCH_AS_REF),
        LintId::of(matches::MATCH_LIKE_MATCHES_MACRO),
        LintId::of(matches::MATCH_OVERLAPPING_ARM),
        LintId::of(matches::MATCH_REF_PATS),
        LintId::of(matches::MATCH_SINGLE_BINDING),
        LintId::of(matches::REDUNDANT_PATTERN_MATCHING),
        LintId::of(matches::SINGLE_MATCH),
        LintId::of(matches::WILDCARD_IN_OR_PATTERNS),
        LintId::of(mem_discriminant::MEM_DISCRIMINANT_NON_ENUM),
        LintId::of(mem_replace::MEM_REPLACE_OPTION_WITH_NONE),
        LintId::of(mem_replace::MEM_REPLACE_WITH_DEFAULT),
        LintId::of(mem_replace::MEM_REPLACE_WITH_UNINIT),
        LintId::of(methods::APPEND_INSTEAD_OF_EXTEND),
        LintId::of(methods::BIND_INSTEAD_OF_MAP),
        LintId::of(methods::BYTES_NTH),
        LintId::of(methods::CHARS_LAST_CMP),
        LintId::of(methods::CHARS_NEXT_CMP),
        LintId::of(methods::CLONE_DOUBLE_REF),
        LintId::of(methods::CLONE_ON_COPY),
        LintId::of(methods::EXPECT_FUN_CALL),
        LintId::of(methods::FILTER_MAP_IDENTITY),
        LintId::of(methods::FILTER_NEXT),
        LintId::of(methods::FLAT_MAP_IDENTITY),
        LintId::of(methods::INSPECT_FOR_EACH),
        LintId::of(methods::INTO_ITER_ON_REF),
        LintId::of(methods::ITERATOR_STEP_BY_ZERO),
        LintId::of(methods::ITER_CLONED_COLLECT),
        LintId::of(methods::ITER_COUNT),
        LintId::of(methods::ITER_NEXT_SLICE),
        LintId::of(methods::ITER_NTH),
        LintId::of(methods::ITER_NTH_ZERO),
        LintId::of(methods::ITER_SKIP_NEXT),
        LintId::of(methods::MANUAL_FILTER_MAP),
        LintId::of(methods::MANUAL_FIND_MAP),
        LintId::of(methods::MANUAL_SATURATING_ARITHMETIC),
        LintId::of(methods::MANUAL_STR_REPEAT),
        LintId::of(methods::MAP_COLLECT_RESULT_UNIT),
        LintId::of(methods::MAP_IDENTITY),
        LintId::of(methods::NEW_RET_NO_SELF),
        LintId::of(methods::OK_EXPECT),
        LintId::of(methods::OPTION_AS_REF_DEREF),
        LintId::of(methods::OPTION_FILTER_MAP),
        LintId::of(methods::OPTION_MAP_OR_NONE),
        LintId::of(methods::OR_FUN_CALL),
        LintId::of(methods::RESULT_MAP_OR_INTO_OPTION),
        LintId::of(methods::SEARCH_IS_SOME),
        LintId::of(methods::SHOULD_IMPLEMENT_TRAIT),
        LintId::of(methods::SINGLE_CHAR_ADD_STR),
        LintId::of(methods::SINGLE_CHAR_PATTERN),
        LintId::of(methods::SKIP_WHILE_NEXT),
        LintId::of(methods::STRING_EXTEND_CHARS),
        LintId::of(methods::SUSPICIOUS_MAP),
        LintId::of(methods::SUSPICIOUS_SPLITN),
        LintId::of(methods::UNINIT_ASSUMED_INIT),
        LintId::of(methods::UNNECESSARY_FILTER_MAP),
        LintId::of(methods::UNNECESSARY_FOLD),
        LintId::of(methods::UNNECESSARY_LAZY_EVALUATIONS),
        LintId::of(methods::USELESS_ASREF),
        LintId::of(methods::WRONG_SELF_CONVENTION),
        LintId::of(methods::ZST_OFFSET),
        LintId::of(minmax::MIN_MAX),
        LintId::of(misc::CMP_NAN),
        LintId::of(misc::CMP_OWNED),
        LintId::of(misc::FLOAT_CMP),
        LintId::of(misc::MODULO_ONE),
        LintId::of(misc::SHORT_CIRCUIT_STATEMENT),
        LintId::of(misc::TOPLEVEL_REF_ARG),
        LintId::of(misc::ZERO_PTR),
        LintId::of(misc_early::BUILTIN_TYPE_SHADOW),
        LintId::of(misc_early::DOUBLE_NEG),
        LintId::of(misc_early::DUPLICATE_UNDERSCORE_ARGUMENT),
        LintId::of(misc_early::MIXED_CASE_HEX_LITERALS),
        LintId::of(misc_early::REDUNDANT_PATTERN),
        LintId::of(misc_early::UNNEEDED_WILDCARD_PATTERN),
        LintId::of(misc_early::ZERO_PREFIXED_LITERAL),
        LintId::of(mut_key::MUTABLE_KEY_TYPE),
        LintId::of(mut_mutex_lock::MUT_MUTEX_LOCK),
        LintId::of(mut_reference::UNNECESSARY_MUT_PASSED),
        LintId::of(mutex_atomic::MUTEX_ATOMIC),
        LintId::of(needless_arbitrary_self_type::NEEDLESS_ARBITRARY_SELF_TYPE),
        LintId::of(needless_bool::BOOL_COMPARISON),
        LintId::of(needless_bool::NEEDLESS_BOOL),
        LintId::of(needless_borrow::NEEDLESS_BORROW),
        LintId::of(needless_borrowed_ref::NEEDLESS_BORROWED_REFERENCE),
        LintId::of(needless_question_mark::NEEDLESS_QUESTION_MARK),
        LintId::of(needless_update::NEEDLESS_UPDATE),
        LintId::of(neg_cmp_op_on_partial_ord::NEG_CMP_OP_ON_PARTIAL_ORD),
        LintId::of(neg_multiply::NEG_MULTIPLY),
        LintId::of(new_without_default::NEW_WITHOUT_DEFAULT),
        LintId::of(no_effect::NO_EFFECT),
        LintId::of(no_effect::UNNECESSARY_OPERATION),
        LintId::of(non_copy_const::BORROW_INTERIOR_MUTABLE_CONST),
        LintId::of(non_copy_const::DECLARE_INTERIOR_MUTABLE_CONST),
        LintId::of(non_expressive_names::JUST_UNDERSCORES_AND_DIGITS),
        LintId::of(non_expressive_names::MANY_SINGLE_CHAR_NAMES),
        LintId::of(non_octal_unix_permissions::NON_OCTAL_UNIX_PERMISSIONS),
        LintId::of(nonstandard_macro_braces::NONSTANDARD_MACRO_BRACES),
        LintId::of(open_options::NONSENSICAL_OPEN_OPTIONS),
        LintId::of(option_env_unwrap::OPTION_ENV_UNWRAP),
        LintId::of(overflow_check_conditional::OVERFLOW_CHECK_CONDITIONAL),
        LintId::of(partialeq_ne_impl::PARTIALEQ_NE_IMPL),
        LintId::of(precedence::PRECEDENCE),
        LintId::of(ptr::CMP_NULL),
        LintId::of(ptr::INVALID_NULL_PTR_USAGE),
        LintId::of(ptr::MUT_FROM_REF),
        LintId::of(ptr::PTR_ARG),
        LintId::of(ptr_eq::PTR_EQ),
        LintId::of(ptr_offset_with_cast::PTR_OFFSET_WITH_CAST),
        LintId::of(question_mark::QUESTION_MARK),
        LintId::of(ranges::MANUAL_RANGE_CONTAINS),
        LintId::of(ranges::RANGE_ZIP_WITH_LEN),
        LintId::of(ranges::REVERSED_EMPTY_RANGES),
        LintId::of(redundant_clone::REDUNDANT_CLONE),
        LintId::of(redundant_closure_call::REDUNDANT_CLOSURE_CALL),
        LintId::of(redundant_field_names::REDUNDANT_FIELD_NAMES),
        LintId::of(redundant_slicing::REDUNDANT_SLICING),
        LintId::of(redundant_static_lifetimes::REDUNDANT_STATIC_LIFETIMES),
        LintId::of(reference::DEREF_ADDROF),
        LintId::of(reference::REF_IN_DEREF),
        LintId::of(regex::INVALID_REGEX),
        LintId::of(repeat_once::REPEAT_ONCE),
        LintId::of(returns::LET_AND_RETURN),
        LintId::of(returns::NEEDLESS_RETURN),
        LintId::of(self_assignment::SELF_ASSIGNMENT),
        LintId::of(serde_api::SERDE_API_MISUSE),
        LintId::of(single_component_path_imports::SINGLE_COMPONENT_PATH_IMPORTS),
        LintId::of(size_of_in_element_count::SIZE_OF_IN_ELEMENT_COUNT),
        LintId::of(slow_vector_initialization::SLOW_VECTOR_INITIALIZATION),
        LintId::of(stable_sort_primitive::STABLE_SORT_PRIMITIVE),
        LintId::of(strings::STRING_FROM_UTF8_AS_BYTES),
        LintId::of(strlen_on_c_strings::STRLEN_ON_C_STRINGS),
        LintId::of(suspicious_trait_impl::SUSPICIOUS_ARITHMETIC_IMPL),
        LintId::of(suspicious_trait_impl::SUSPICIOUS_OP_ASSIGN_IMPL),
        LintId::of(swap::ALMOST_SWAPPED),
        LintId::of(swap::MANUAL_SWAP),
        LintId::of(tabs_in_doc_comments::TABS_IN_DOC_COMMENTS),
        LintId::of(temporary_assignment::TEMPORARY_ASSIGNMENT),
        LintId::of(to_digit_is_some::TO_DIGIT_IS_SOME),
        LintId::of(to_string_in_display::TO_STRING_IN_DISPLAY),
        LintId::of(transmute::CROSSPOINTER_TRANSMUTE),
        LintId::of(transmute::TRANSMUTES_EXPRESSIBLE_AS_PTR_CASTS),
        LintId::of(transmute::TRANSMUTE_BYTES_TO_STR),
        LintId::of(transmute::TRANSMUTE_FLOAT_TO_INT),
        LintId::of(transmute::TRANSMUTE_INT_TO_BOOL),
        LintId::of(transmute::TRANSMUTE_INT_TO_CHAR),
        LintId::of(transmute::TRANSMUTE_INT_TO_FLOAT),
        LintId::of(transmute::TRANSMUTE_PTR_TO_REF),
        LintId::of(transmute::UNSOUND_COLLECTION_TRANSMUTE),
        LintId::of(transmute::WRONG_TRANSMUTE),
        LintId::of(transmuting_null::TRANSMUTING_NULL),
        LintId::of(try_err::TRY_ERR),
        LintId::of(types::BORROWED_BOX),
        LintId::of(types::BOX_VEC),
        LintId::of(types::REDUNDANT_ALLOCATION),
        LintId::of(types::TYPE_COMPLEXITY),
        LintId::of(types::VEC_BOX),
        LintId::of(undropped_manually_drops::UNDROPPED_MANUALLY_DROPS),
        LintId::of(unicode::INVISIBLE_CHARACTERS),
        LintId::of(unit_return_expecting_ord::UNIT_RETURN_EXPECTING_ORD),
        LintId::of(unit_types::UNIT_ARG),
        LintId::of(unit_types::UNIT_CMP),
        LintId::of(unnamed_address::FN_ADDRESS_COMPARISONS),
        LintId::of(unnamed_address::VTABLE_ADDRESS_COMPARISONS),
        LintId::of(unnecessary_sort_by::UNNECESSARY_SORT_BY),
        LintId::of(unsafe_removed_from_name::UNSAFE_REMOVED_FROM_NAME),
        LintId::of(unused_io_amount::UNUSED_IO_AMOUNT),
        LintId::of(unused_unit::UNUSED_UNIT),
        LintId::of(unwrap::PANICKING_UNWRAP),
        LintId::of(unwrap::UNNECESSARY_UNWRAP),
        LintId::of(upper_case_acronyms::UPPER_CASE_ACRONYMS),
        LintId::of(useless_conversion::USELESS_CONVERSION),
        LintId::of(vec::USELESS_VEC),
        LintId::of(vec_init_then_push::VEC_INIT_THEN_PUSH),
        LintId::of(vec_resize_to_zero::VEC_RESIZE_TO_ZERO),
        LintId::of(write::PRINTLN_EMPTY_STRING),
        LintId::of(write::PRINT_LITERAL),
        LintId::of(write::PRINT_WITH_NEWLINE),
        LintId::of(write::WRITELN_EMPTY_STRING),
        LintId::of(write::WRITE_LITERAL),
        LintId::of(write::WRITE_WITH_NEWLINE),
        LintId::of(zero_div_zero::ZERO_DIVIDED_BY_ZERO),
    ]);

    store.register_group(true, "clippy::style", Some("clippy_style"), vec![
        LintId::of(assertions_on_constants::ASSERTIONS_ON_CONSTANTS),
        LintId::of(assign_ops::ASSIGN_OP_PATTERN),
        LintId::of(blacklisted_name::BLACKLISTED_NAME),
        LintId::of(blocks_in_if_conditions::BLOCKS_IN_IF_CONDITIONS),
        LintId::of(bool_assert_comparison::BOOL_ASSERT_COMPARISON),
        LintId::of(casts::FN_TO_NUMERIC_CAST),
        LintId::of(casts::FN_TO_NUMERIC_CAST_WITH_TRUNCATION),
        LintId::of(collapsible_if::COLLAPSIBLE_ELSE_IF),
        LintId::of(collapsible_if::COLLAPSIBLE_IF),
        LintId::of(collapsible_match::COLLAPSIBLE_MATCH),
        LintId::of(comparison_chain::COMPARISON_CHAIN),
        LintId::of(default::FIELD_REASSIGN_WITH_DEFAULT),
        LintId::of(doc::MISSING_SAFETY_DOC),
        LintId::of(doc::NEEDLESS_DOCTEST_MAIN),
        LintId::of(enum_variants::ENUM_VARIANT_NAMES),
        LintId::of(enum_variants::MODULE_INCEPTION),
        LintId::of(eq_op::OP_REF),
        LintId::of(eta_reduction::REDUNDANT_CLOSURE),
        LintId::of(float_literal::EXCESSIVE_PRECISION),
        LintId::of(from_over_into::FROM_OVER_INTO),
        LintId::of(from_str_radix_10::FROM_STR_RADIX_10),
        LintId::of(functions::DOUBLE_MUST_USE),
        LintId::of(functions::MUST_USE_UNIT),
        LintId::of(functions::RESULT_UNIT_ERR),
        LintId::of(if_let_some_result::IF_LET_SOME_RESULT),
        LintId::of(inherent_to_string::INHERENT_TO_STRING),
        LintId::of(len_zero::COMPARISON_TO_EMPTY),
        LintId::of(len_zero::LEN_WITHOUT_IS_EMPTY),
        LintId::of(len_zero::LEN_ZERO),
        LintId::of(literal_representation::INCONSISTENT_DIGIT_GROUPING),
        LintId::of(literal_representation::UNUSUAL_BYTE_GROUPINGS),
        LintId::of(loops::FOR_KV_MAP),
        LintId::of(loops::NEEDLESS_RANGE_LOOP),
        LintId::of(loops::SAME_ITEM_PUSH),
        LintId::of(loops::WHILE_LET_ON_ITERATOR),
        LintId::of(main_recursion::MAIN_RECURSION),
        LintId::of(manual_async_fn::MANUAL_ASYNC_FN),
        LintId::of(manual_map::MANUAL_MAP),
        LintId::of(manual_non_exhaustive::MANUAL_NON_EXHAUSTIVE),
        LintId::of(map_clone::MAP_CLONE),
        LintId::of(matches::INFALLIBLE_DESTRUCTURING_MATCH),
        LintId::of(matches::MATCH_LIKE_MATCHES_MACRO),
        LintId::of(matches::MATCH_OVERLAPPING_ARM),
        LintId::of(matches::MATCH_REF_PATS),
        LintId::of(matches::REDUNDANT_PATTERN_MATCHING),
        LintId::of(matches::SINGLE_MATCH),
        LintId::of(mem_replace::MEM_REPLACE_OPTION_WITH_NONE),
        LintId::of(mem_replace::MEM_REPLACE_WITH_DEFAULT),
        LintId::of(methods::BYTES_NTH),
        LintId::of(methods::CHARS_LAST_CMP),
        LintId::of(methods::CHARS_NEXT_CMP),
        LintId::of(methods::INTO_ITER_ON_REF),
        LintId::of(methods::ITER_CLONED_COLLECT),
        LintId::of(methods::ITER_NEXT_SLICE),
        LintId::of(methods::ITER_NTH_ZERO),
        LintId::of(methods::ITER_SKIP_NEXT),
        LintId::of(methods::MANUAL_SATURATING_ARITHMETIC),
        LintId::of(methods::MAP_COLLECT_RESULT_UNIT),
        LintId::of(methods::NEW_RET_NO_SELF),
        LintId::of(methods::OK_EXPECT),
        LintId::of(methods::OPTION_MAP_OR_NONE),
        LintId::of(methods::RESULT_MAP_OR_INTO_OPTION),
        LintId::of(methods::SHOULD_IMPLEMENT_TRAIT),
        LintId::of(methods::SINGLE_CHAR_ADD_STR),
        LintId::of(methods::STRING_EXTEND_CHARS),
        LintId::of(methods::UNNECESSARY_FOLD),
        LintId::of(methods::UNNECESSARY_LAZY_EVALUATIONS),
        LintId::of(methods::WRONG_SELF_CONVENTION),
        LintId::of(misc::TOPLEVEL_REF_ARG),
        LintId::of(misc::ZERO_PTR),
        LintId::of(misc_early::BUILTIN_TYPE_SHADOW),
        LintId::of(misc_early::DOUBLE_NEG),
        LintId::of(misc_early::DUPLICATE_UNDERSCORE_ARGUMENT),
        LintId::of(misc_early::MIXED_CASE_HEX_LITERALS),
        LintId::of(misc_early::REDUNDANT_PATTERN),
        LintId::of(mut_mutex_lock::MUT_MUTEX_LOCK),
        LintId::of(mut_reference::UNNECESSARY_MUT_PASSED),
        LintId::of(needless_borrow::NEEDLESS_BORROW),
        LintId::of(neg_multiply::NEG_MULTIPLY),
        LintId::of(new_without_default::NEW_WITHOUT_DEFAULT),
        LintId::of(non_copy_const::BORROW_INTERIOR_MUTABLE_CONST),
        LintId::of(non_copy_const::DECLARE_INTERIOR_MUTABLE_CONST),
        LintId::of(non_expressive_names::JUST_UNDERSCORES_AND_DIGITS),
        LintId::of(non_expressive_names::MANY_SINGLE_CHAR_NAMES),
        LintId::of(nonstandard_macro_braces::NONSTANDARD_MACRO_BRACES),
        LintId::of(ptr::CMP_NULL),
        LintId::of(ptr::PTR_ARG),
        LintId::of(ptr_eq::PTR_EQ),
        LintId::of(question_mark::QUESTION_MARK),
        LintId::of(ranges::MANUAL_RANGE_CONTAINS),
        LintId::of(redundant_field_names::REDUNDANT_FIELD_NAMES),
        LintId::of(redundant_static_lifetimes::REDUNDANT_STATIC_LIFETIMES),
        LintId::of(returns::LET_AND_RETURN),
        LintId::of(returns::NEEDLESS_RETURN),
        LintId::of(single_component_path_imports::SINGLE_COMPONENT_PATH_IMPORTS),
        LintId::of(tabs_in_doc_comments::TABS_IN_DOC_COMMENTS),
        LintId::of(to_digit_is_some::TO_DIGIT_IS_SOME),
        LintId::of(try_err::TRY_ERR),
        LintId::of(unsafe_removed_from_name::UNSAFE_REMOVED_FROM_NAME),
        LintId::of(unused_unit::UNUSED_UNIT),
        LintId::of(upper_case_acronyms::UPPER_CASE_ACRONYMS),
        LintId::of(write::PRINTLN_EMPTY_STRING),
        LintId::of(write::PRINT_LITERAL),
        LintId::of(write::PRINT_WITH_NEWLINE),
        LintId::of(write::WRITELN_EMPTY_STRING),
        LintId::of(write::WRITE_LITERAL),
        LintId::of(write::WRITE_WITH_NEWLINE),
    ]);

    store.register_group(true, "clippy::complexity", Some("clippy_complexity"), vec![
        LintId::of(attrs::DEPRECATED_CFG_ATTR),
        LintId::of(booleans::NONMINIMAL_BOOL),
        LintId::of(casts::CHAR_LIT_AS_U8),
        LintId::of(casts::UNNECESSARY_CAST),
        LintId::of(copies::BRANCHES_SHARING_CODE),
        LintId::of(double_comparison::DOUBLE_COMPARISONS),
        LintId::of(double_parens::DOUBLE_PARENS),
        LintId::of(duration_subsec::DURATION_SUBSEC),
        LintId::of(eval_order_dependence::DIVERGING_SUB_EXPRESSION),
        LintId::of(explicit_write::EXPLICIT_WRITE),
        LintId::of(format::USELESS_FORMAT),
        LintId::of(functions::TOO_MANY_ARGUMENTS),
        LintId::of(get_last_with_len::GET_LAST_WITH_LEN),
        LintId::of(identity_op::IDENTITY_OP),
        LintId::of(int_plus_one::INT_PLUS_ONE),
        LintId::of(lifetimes::EXTRA_UNUSED_LIFETIMES),
        LintId::of(lifetimes::NEEDLESS_LIFETIMES),
        LintId::of(loops::EXPLICIT_COUNTER_LOOP),
        LintId::of(loops::MANUAL_FLATTEN),
        LintId::of(loops::SINGLE_ELEMENT_LOOP),
        LintId::of(loops::WHILE_LET_LOOP),
        LintId::of(manual_strip::MANUAL_STRIP),
        LintId::of(manual_unwrap_or::MANUAL_UNWRAP_OR),
        LintId::of(map_unit_fn::OPTION_MAP_UNIT_FN),
        LintId::of(map_unit_fn::RESULT_MAP_UNIT_FN),
        LintId::of(matches::MATCH_AS_REF),
        LintId::of(matches::MATCH_SINGLE_BINDING),
        LintId::of(matches::WILDCARD_IN_OR_PATTERNS),
        LintId::of(methods::BIND_INSTEAD_OF_MAP),
        LintId::of(methods::CLONE_ON_COPY),
        LintId::of(methods::FILTER_MAP_IDENTITY),
        LintId::of(methods::FILTER_NEXT),
        LintId::of(methods::FLAT_MAP_IDENTITY),
        LintId::of(methods::INSPECT_FOR_EACH),
        LintId::of(methods::ITER_COUNT),
        LintId::of(methods::MANUAL_FILTER_MAP),
        LintId::of(methods::MANUAL_FIND_MAP),
        LintId::of(methods::MAP_IDENTITY),
        LintId::of(methods::OPTION_AS_REF_DEREF),
        LintId::of(methods::OPTION_FILTER_MAP),
        LintId::of(methods::SEARCH_IS_SOME),
        LintId::of(methods::SKIP_WHILE_NEXT),
        LintId::of(methods::UNNECESSARY_FILTER_MAP),
        LintId::of(methods::USELESS_ASREF),
        LintId::of(misc::SHORT_CIRCUIT_STATEMENT),
        LintId::of(misc_early::UNNEEDED_WILDCARD_PATTERN),
        LintId::of(misc_early::ZERO_PREFIXED_LITERAL),
        LintId::of(needless_arbitrary_self_type::NEEDLESS_ARBITRARY_SELF_TYPE),
        LintId::of(needless_bool::BOOL_COMPARISON),
        LintId::of(needless_bool::NEEDLESS_BOOL),
        LintId::of(needless_borrowed_ref::NEEDLESS_BORROWED_REFERENCE),
        LintId::of(needless_question_mark::NEEDLESS_QUESTION_MARK),
        LintId::of(needless_update::NEEDLESS_UPDATE),
        LintId::of(neg_cmp_op_on_partial_ord::NEG_CMP_OP_ON_PARTIAL_ORD),
        LintId::of(no_effect::NO_EFFECT),
        LintId::of(no_effect::UNNECESSARY_OPERATION),
        LintId::of(overflow_check_conditional::OVERFLOW_CHECK_CONDITIONAL),
        LintId::of(partialeq_ne_impl::PARTIALEQ_NE_IMPL),
        LintId::of(precedence::PRECEDENCE),
        LintId::of(ptr_offset_with_cast::PTR_OFFSET_WITH_CAST),
        LintId::of(ranges::RANGE_ZIP_WITH_LEN),
        LintId::of(redundant_closure_call::REDUNDANT_CLOSURE_CALL),
        LintId::of(redundant_slicing::REDUNDANT_SLICING),
        LintId::of(reference::DEREF_ADDROF),
        LintId::of(reference::REF_IN_DEREF),
        LintId::of(repeat_once::REPEAT_ONCE),
        LintId::of(strings::STRING_FROM_UTF8_AS_BYTES),
        LintId::of(strlen_on_c_strings::STRLEN_ON_C_STRINGS),
        LintId::of(swap::MANUAL_SWAP),
        LintId::of(temporary_assignment::TEMPORARY_ASSIGNMENT),
        LintId::of(transmute::CROSSPOINTER_TRANSMUTE),
        LintId::of(transmute::TRANSMUTES_EXPRESSIBLE_AS_PTR_CASTS),
        LintId::of(transmute::TRANSMUTE_BYTES_TO_STR),
        LintId::of(transmute::TRANSMUTE_FLOAT_TO_INT),
        LintId::of(transmute::TRANSMUTE_INT_TO_BOOL),
        LintId::of(transmute::TRANSMUTE_INT_TO_CHAR),
        LintId::of(transmute::TRANSMUTE_INT_TO_FLOAT),
        LintId::of(transmute::TRANSMUTE_PTR_TO_REF),
        LintId::of(types::BORROWED_BOX),
        LintId::of(types::TYPE_COMPLEXITY),
        LintId::of(types::VEC_BOX),
        LintId::of(unit_types::UNIT_ARG),
        LintId::of(unnecessary_sort_by::UNNECESSARY_SORT_BY),
        LintId::of(unwrap::UNNECESSARY_UNWRAP),
        LintId::of(useless_conversion::USELESS_CONVERSION),
        LintId::of(zero_div_zero::ZERO_DIVIDED_BY_ZERO),
    ]);

    store.register_group(true, "clippy::correctness", Some("clippy_correctness"), vec![
        LintId::of(absurd_extreme_comparisons::ABSURD_EXTREME_COMPARISONS),
        LintId::of(approx_const::APPROX_CONSTANT),
        LintId::of(async_yields_async::ASYNC_YIELDS_ASYNC),
        LintId::of(atomic_ordering::INVALID_ATOMIC_ORDERING),
        LintId::of(attrs::DEPRECATED_SEMVER),
        LintId::of(attrs::MISMATCHED_TARGET_OS),
        LintId::of(attrs::USELESS_ATTRIBUTE),
        LintId::of(bit_mask::BAD_BIT_MASK),
        LintId::of(bit_mask::INEFFECTIVE_BIT_MASK),
        LintId::of(booleans::LOGIC_BUG),
        LintId::of(casts::CAST_REF_TO_MUT),
        LintId::of(copies::IFS_SAME_COND),
        LintId::of(copies::IF_SAME_THEN_ELSE),
        LintId::of(derive::DERIVE_HASH_XOR_EQ),
        LintId::of(derive::DERIVE_ORD_XOR_PARTIAL_ORD),
        LintId::of(drop_forget_ref::DROP_COPY),
        LintId::of(drop_forget_ref::DROP_REF),
        LintId::of(drop_forget_ref::FORGET_COPY),
        LintId::of(drop_forget_ref::FORGET_REF),
        LintId::of(enum_clike::ENUM_CLIKE_UNPORTABLE_VARIANT),
        LintId::of(eq_op::EQ_OP),
        LintId::of(erasing_op::ERASING_OP),
        LintId::of(formatting::POSSIBLE_MISSING_COMMA),
        LintId::of(functions::NOT_UNSAFE_PTR_ARG_DEREF),
        LintId::of(if_let_mutex::IF_LET_MUTEX),
        LintId::of(indexing_slicing::OUT_OF_BOUNDS_INDEXING),
        LintId::of(infinite_iter::INFINITE_ITER),
        LintId::of(inherent_to_string::INHERENT_TO_STRING_SHADOW_DISPLAY),
        LintId::of(inline_fn_without_body::INLINE_FN_WITHOUT_BODY),
        LintId::of(let_underscore::LET_UNDERSCORE_LOCK),
        LintId::of(literal_representation::MISTYPED_LITERAL_SUFFIXES),
        LintId::of(loops::ITER_NEXT_LOOP),
        LintId::of(loops::NEVER_LOOP),
        LintId::of(loops::WHILE_IMMUTABLE_CONDITION),
        LintId::of(mem_discriminant::MEM_DISCRIMINANT_NON_ENUM),
        LintId::of(mem_replace::MEM_REPLACE_WITH_UNINIT),
        LintId::of(methods::CLONE_DOUBLE_REF),
        LintId::of(methods::ITERATOR_STEP_BY_ZERO),
        LintId::of(methods::SUSPICIOUS_SPLITN),
        LintId::of(methods::UNINIT_ASSUMED_INIT),
        LintId::of(methods::ZST_OFFSET),
        LintId::of(minmax::MIN_MAX),
        LintId::of(misc::CMP_NAN),
        LintId::of(misc::FLOAT_CMP),
        LintId::of(misc::MODULO_ONE),
        LintId::of(non_octal_unix_permissions::NON_OCTAL_UNIX_PERMISSIONS),
        LintId::of(open_options::NONSENSICAL_OPEN_OPTIONS),
        LintId::of(option_env_unwrap::OPTION_ENV_UNWRAP),
        LintId::of(ptr::INVALID_NULL_PTR_USAGE),
        LintId::of(ptr::MUT_FROM_REF),
        LintId::of(ranges::REVERSED_EMPTY_RANGES),
        LintId::of(regex::INVALID_REGEX),
        LintId::of(self_assignment::SELF_ASSIGNMENT),
        LintId::of(serde_api::SERDE_API_MISUSE),
        LintId::of(size_of_in_element_count::SIZE_OF_IN_ELEMENT_COUNT),
        LintId::of(swap::ALMOST_SWAPPED),
        LintId::of(to_string_in_display::TO_STRING_IN_DISPLAY),
        LintId::of(transmute::UNSOUND_COLLECTION_TRANSMUTE),
        LintId::of(transmute::WRONG_TRANSMUTE),
        LintId::of(transmuting_null::TRANSMUTING_NULL),
        LintId::of(undropped_manually_drops::UNDROPPED_MANUALLY_DROPS),
        LintId::of(unicode::INVISIBLE_CHARACTERS),
        LintId::of(unit_return_expecting_ord::UNIT_RETURN_EXPECTING_ORD),
        LintId::of(unit_types::UNIT_CMP),
        LintId::of(unnamed_address::FN_ADDRESS_COMPARISONS),
        LintId::of(unnamed_address::VTABLE_ADDRESS_COMPARISONS),
        LintId::of(unused_io_amount::UNUSED_IO_AMOUNT),
        LintId::of(unwrap::PANICKING_UNWRAP),
        LintId::of(vec_resize_to_zero::VEC_RESIZE_TO_ZERO),
    ]);

    store.register_group(true, "clippy::suspicious", None, vec![
        LintId::of(assign_ops::MISREFACTORED_ASSIGN_OP),
        LintId::of(attrs::BLANKET_CLIPPY_RESTRICTION_LINTS),
        LintId::of(eval_order_dependence::EVAL_ORDER_DEPENDENCE),
        LintId::of(float_equality_without_abs::FLOAT_EQUALITY_WITHOUT_ABS),
        LintId::of(formatting::SUSPICIOUS_ASSIGNMENT_FORMATTING),
        LintId::of(formatting::SUSPICIOUS_ELSE_FORMATTING),
        LintId::of(formatting::SUSPICIOUS_UNARY_OP_FORMATTING),
        LintId::of(loops::EMPTY_LOOP),
        LintId::of(loops::FOR_LOOPS_OVER_FALLIBLES),
        LintId::of(loops::MUT_RANGE_BOUND),
        LintId::of(methods::SUSPICIOUS_MAP),
        LintId::of(mut_key::MUTABLE_KEY_TYPE),
        LintId::of(suspicious_trait_impl::SUSPICIOUS_ARITHMETIC_IMPL),
        LintId::of(suspicious_trait_impl::SUSPICIOUS_OP_ASSIGN_IMPL),
    ]);

    store.register_group(true, "clippy::perf", Some("clippy_perf"), vec![
        LintId::of(entry::MAP_ENTRY),
        LintId::of(escape::BOXED_LOCAL),
        LintId::of(large_const_arrays::LARGE_CONST_ARRAYS),
        LintId::of(large_enum_variant::LARGE_ENUM_VARIANT),
        LintId::of(loops::MANUAL_MEMCPY),
        LintId::of(loops::NEEDLESS_COLLECT),
        LintId::of(methods::APPEND_INSTEAD_OF_EXTEND),
        LintId::of(methods::EXPECT_FUN_CALL),
        LintId::of(methods::ITER_NTH),
        LintId::of(methods::MANUAL_STR_REPEAT),
        LintId::of(methods::OR_FUN_CALL),
        LintId::of(methods::SINGLE_CHAR_PATTERN),
        LintId::of(misc::CMP_OWNED),
        LintId::of(mutex_atomic::MUTEX_ATOMIC),
        LintId::of(redundant_clone::REDUNDANT_CLONE),
        LintId::of(slow_vector_initialization::SLOW_VECTOR_INITIALIZATION),
        LintId::of(stable_sort_primitive::STABLE_SORT_PRIMITIVE),
        LintId::of(types::BOX_VEC),
        LintId::of(types::REDUNDANT_ALLOCATION),
        LintId::of(vec::USELESS_VEC),
        LintId::of(vec_init_then_push::VEC_INIT_THEN_PUSH),
    ]);

    store.register_group(true, "clippy::cargo", Some("clippy_cargo"), vec![
        LintId::of(cargo_common_metadata::CARGO_COMMON_METADATA),
        LintId::of(multiple_crate_versions::MULTIPLE_CRATE_VERSIONS),
        LintId::of(wildcard_dependencies::WILDCARD_DEPENDENCIES),
    ]);

    store.register_group(true, "clippy::nursery", Some("clippy_nursery"), vec![
        LintId::of(attrs::EMPTY_LINE_AFTER_OUTER_ATTR),
        LintId::of(cognitive_complexity::COGNITIVE_COMPLEXITY),
        LintId::of(disallowed_method::DISALLOWED_METHOD),
        LintId::of(disallowed_type::DISALLOWED_TYPE),
        LintId::of(fallible_impl_from::FALLIBLE_IMPL_FROM),
        LintId::of(floating_point_arithmetic::IMPRECISE_FLOPS),
        LintId::of(floating_point_arithmetic::SUBOPTIMAL_FLOPS),
        LintId::of(future_not_send::FUTURE_NOT_SEND),
        LintId::of(let_if_seq::USELESS_LET_IF_SEQ),
        LintId::of(missing_const_for_fn::MISSING_CONST_FOR_FN),
        LintId::of(mutable_debug_assertion::DEBUG_ASSERT_WITH_MUT_CALL),
        LintId::of(mutex_atomic::MUTEX_INTEGER),
        LintId::of(nonstandard_macro_braces::NONSTANDARD_MACRO_BRACES),
        LintId::of(path_buf_push_overwrite::PATH_BUF_PUSH_OVERWRITE),
        LintId::of(redundant_pub_crate::REDUNDANT_PUB_CRATE),
        LintId::of(regex::TRIVIAL_REGEX),
        LintId::of(strings::STRING_LIT_AS_BYTES),
        LintId::of(suspicious_operation_groupings::SUSPICIOUS_OPERATION_GROUPINGS),
        LintId::of(transmute::USELESS_TRANSMUTE),
        LintId::of(use_self::USE_SELF),
    ]);

    #[cfg(feature = "metadata-collector-lint")]
    {
        if std::env::var("ENABLE_METADATA_COLLECTION").eq(&Ok("1".to_string())) {
            store.register_late_pass(|| box utils::internal_lints::metadata_collector::MetadataCollector::new());
            return;
        }
    }

    // all the internal lints
    #[cfg(feature = "internal-lints")]
    {
        store.register_early_pass(|| box utils::internal_lints::ClippyLintsInternal);
        store.register_early_pass(|| box utils::internal_lints::ProduceIce);
        store.register_late_pass(|| box utils::inspector::DeepCodeInspector);
        store.register_late_pass(|| box utils::internal_lints::CollapsibleCalls);
        store.register_late_pass(|| box utils::internal_lints::CompilerLintFunctions::new());
        store.register_late_pass(|| box utils::internal_lints::IfChainStyle);
        store.register_late_pass(|| box utils::internal_lints::InvalidPaths);
        store.register_late_pass(|| box utils::internal_lints::InterningDefinedSymbol::default());
        store.register_late_pass(|| box utils::internal_lints::LintWithoutLintPass::default());
        store.register_late_pass(|| box utils::internal_lints::MatchTypeOnDiagItem);
        store.register_late_pass(|| box utils::internal_lints::OuterExpnDataPass);
    }

    store.register_late_pass(|| box utils::author::Author);
    store.register_late_pass(|| box await_holding_invalid::AwaitHolding);
    store.register_late_pass(|| box serde_api::SerdeApi);
    let vec_box_size_threshold = conf.vec_box_size_threshold;
    let type_complexity_threshold = conf.type_complexity_threshold;
    store.register_late_pass(move || box types::Types::new(vec_box_size_threshold, type_complexity_threshold));
    store.register_late_pass(|| box booleans::NonminimalBool);
    store.register_late_pass(|| box needless_bitwise_bool::NeedlessBitwiseBool);
    store.register_late_pass(|| box eq_op::EqOp);
    store.register_late_pass(|| box enum_clike::UnportableVariant);
    store.register_late_pass(|| box float_literal::FloatLiteral);
    let verbose_bit_mask_threshold = conf.verbose_bit_mask_threshold;
    store.register_late_pass(move || box bit_mask::BitMask::new(verbose_bit_mask_threshold));
    store.register_late_pass(|| box ptr::Ptr);
    store.register_late_pass(|| box ptr_eq::PtrEq);
    store.register_late_pass(|| box needless_bool::NeedlessBool);
    store.register_late_pass(|| box needless_bool::BoolComparison);
    store.register_late_pass(|| box needless_for_each::NeedlessForEach);
    store.register_late_pass(|| box approx_const::ApproxConstant);
    store.register_late_pass(|| box misc::MiscLints);
    store.register_late_pass(|| box eta_reduction::EtaReduction);
    store.register_late_pass(|| box identity_op::IdentityOp);
    store.register_late_pass(|| box erasing_op::ErasingOp);
    store.register_late_pass(|| box mut_mut::MutMut);
    store.register_late_pass(|| box mut_reference::UnnecessaryMutPassed);
    store.register_late_pass(|| box len_zero::LenZero);
    store.register_late_pass(|| box attrs::Attributes);
    store.register_late_pass(|| box blocks_in_if_conditions::BlocksInIfConditions);
    store.register_late_pass(|| box collapsible_match::CollapsibleMatch);
    store.register_late_pass(|| box unicode::Unicode);
    store.register_late_pass(|| box unit_return_expecting_ord::UnitReturnExpectingOrd);
    store.register_late_pass(|| box strings::StringAdd);
    store.register_late_pass(|| box implicit_return::ImplicitReturn);
    store.register_late_pass(|| box implicit_saturating_sub::ImplicitSaturatingSub);
    store.register_late_pass(|| box default_numeric_fallback::DefaultNumericFallback);
    store.register_late_pass(|| box inconsistent_struct_constructor::InconsistentStructConstructor);
    store.register_late_pass(|| box non_octal_unix_permissions::NonOctalUnixPermissions);
    store.register_early_pass(|| box unnecessary_self_imports::UnnecessarySelfImports);

    let msrv = conf.msrv.as_ref().and_then(|s| {
        parse_msrv(s, None, None).or_else(|| {
            sess.err(&format!("error reading Clippy's configuration file. `{}` is not a valid Rust version", s));
            None
        })
    });

    let avoid_breaking_exported_api = conf.avoid_breaking_exported_api;
    store.register_late_pass(move || box methods::Methods::new(avoid_breaking_exported_api, msrv));
    store.register_late_pass(move || box matches::Matches::new(msrv));
    store.register_early_pass(move || box manual_non_exhaustive::ManualNonExhaustive::new(msrv));
    store.register_late_pass(move || box manual_strip::ManualStrip::new(msrv));
    store.register_early_pass(move || box redundant_static_lifetimes::RedundantStaticLifetimes::new(msrv));
    store.register_early_pass(move || box redundant_field_names::RedundantFieldNames::new(msrv));
    store.register_late_pass(move || box checked_conversions::CheckedConversions::new(msrv));
    store.register_late_pass(move || box mem_replace::MemReplace::new(msrv));
    store.register_late_pass(move || box ranges::Ranges::new(msrv));
    store.register_late_pass(move || box from_over_into::FromOverInto::new(msrv));
    store.register_late_pass(move || box use_self::UseSelf::new(msrv));
    store.register_late_pass(move || box missing_const_for_fn::MissingConstForFn::new(msrv));
    store.register_late_pass(move || box needless_question_mark::NeedlessQuestionMark);
    store.register_late_pass(move || box casts::Casts::new(msrv));
    store.register_early_pass(move || box unnested_or_patterns::UnnestedOrPatterns::new(msrv));

    store.register_late_pass(|| box size_of_in_element_count::SizeOfInElementCount);
    store.register_late_pass(|| box map_clone::MapClone);
    store.register_late_pass(|| box map_err_ignore::MapErrIgnore);
    store.register_late_pass(|| box shadow::Shadow);
    store.register_late_pass(|| box unit_types::UnitTypes);
    store.register_late_pass(|| box loops::Loops);
    store.register_late_pass(|| box main_recursion::MainRecursion::default());
    store.register_late_pass(|| box lifetimes::Lifetimes);
    store.register_late_pass(|| box entry::HashMapPass);
    store.register_late_pass(|| box minmax::MinMaxPass);
    store.register_late_pass(|| box open_options::OpenOptions);
    store.register_late_pass(|| box zero_div_zero::ZeroDiv);
    store.register_late_pass(|| box mutex_atomic::Mutex);
    store.register_late_pass(|| box needless_update::NeedlessUpdate);
    store.register_late_pass(|| box needless_borrow::NeedlessBorrow::default());
    store.register_late_pass(|| box needless_borrowed_ref::NeedlessBorrowedRef);
    store.register_late_pass(|| box no_effect::NoEffect);
    store.register_late_pass(|| box temporary_assignment::TemporaryAssignment);
    store.register_late_pass(|| box transmute::Transmute);
    let cognitive_complexity_threshold = conf.cognitive_complexity_threshold;
    store.register_late_pass(move || box cognitive_complexity::CognitiveComplexity::new(cognitive_complexity_threshold));
    let too_large_for_stack = conf.too_large_for_stack;
    store.register_late_pass(move || box escape::BoxedLocal{too_large_for_stack});
    store.register_late_pass(move || box vec::UselessVec{too_large_for_stack});
    store.register_late_pass(|| box panic_unimplemented::PanicUnimplemented);
    store.register_late_pass(|| box strings::StringLitAsBytes);
    store.register_late_pass(|| box derive::Derive);
    store.register_late_pass(|| box get_last_with_len::GetLastWithLen);
    store.register_late_pass(|| box drop_forget_ref::DropForgetRef);
    store.register_late_pass(|| box empty_enum::EmptyEnum);
    store.register_late_pass(|| box absurd_extreme_comparisons::AbsurdExtremeComparisons);
    store.register_late_pass(|| box invalid_upcast_comparisons::InvalidUpcastComparisons);
    store.register_late_pass(|| box regex::Regex::default());
    store.register_late_pass(|| box copies::CopyAndPaste);
    store.register_late_pass(|| box copy_iterator::CopyIterator);
    store.register_late_pass(|| box format::UselessFormat);
    store.register_late_pass(|| box swap::Swap);
    store.register_late_pass(|| box overflow_check_conditional::OverflowCheckConditional);
    store.register_late_pass(|| box new_without_default::NewWithoutDefault::default());
    let blacklisted_names = conf.blacklisted_names.iter().cloned().collect::<FxHashSet<_>>();
    store.register_late_pass(move || box blacklisted_name::BlacklistedName::new(blacklisted_names.clone()));
    let too_many_arguments_threshold = conf.too_many_arguments_threshold;
    let too_many_lines_threshold = conf.too_many_lines_threshold;
    store.register_late_pass(move || box functions::Functions::new(too_many_arguments_threshold, too_many_lines_threshold));
    let doc_valid_idents = conf.doc_valid_idents.iter().cloned().collect::<FxHashSet<_>>();
    store.register_late_pass(move || box doc::DocMarkdown::new(doc_valid_idents.clone()));
    store.register_late_pass(|| box neg_multiply::NegMultiply);
    store.register_late_pass(|| box mem_discriminant::MemDiscriminant);
    store.register_late_pass(|| box mem_forget::MemForget);
    store.register_late_pass(|| box arithmetic::Arithmetic::default());
    store.register_late_pass(|| box assign_ops::AssignOps);
    store.register_late_pass(|| box let_if_seq::LetIfSeq);
    store.register_late_pass(|| box eval_order_dependence::EvalOrderDependence);
    store.register_late_pass(|| box missing_doc::MissingDoc::new());
    store.register_late_pass(|| box missing_inline::MissingInline);
    store.register_late_pass(move || box exhaustive_items::ExhaustiveItems);
    store.register_late_pass(|| box if_let_some_result::OkIfLet);
    store.register_late_pass(|| box partialeq_ne_impl::PartialEqNeImpl);
    store.register_late_pass(|| box unused_io_amount::UnusedIoAmount);
    let enum_variant_size_threshold = conf.enum_variant_size_threshold;
    store.register_late_pass(move || box large_enum_variant::LargeEnumVariant::new(enum_variant_size_threshold));
    store.register_late_pass(|| box explicit_write::ExplicitWrite);
    store.register_late_pass(|| box needless_pass_by_value::NeedlessPassByValue);
    let pass_by_ref_or_value = pass_by_ref_or_value::PassByRefOrValue::new(
        conf.trivial_copy_size_limit,
        conf.pass_by_value_size_limit,
        conf.avoid_breaking_exported_api,
        &sess.target,
    );
    store.register_late_pass(move || box pass_by_ref_or_value);
    store.register_late_pass(|| box ref_option_ref::RefOptionRef);
    store.register_late_pass(|| box try_err::TryErr);
    store.register_late_pass(|| box bytecount::ByteCount);
    store.register_late_pass(|| box infinite_iter::InfiniteIter);
    store.register_late_pass(|| box inline_fn_without_body::InlineFnWithoutBody);
    store.register_late_pass(|| box useless_conversion::UselessConversion::default());
    store.register_late_pass(|| box implicit_hasher::ImplicitHasher);
    store.register_late_pass(|| box fallible_impl_from::FallibleImplFrom);
    store.register_late_pass(|| box double_comparison::DoubleComparisons);
    store.register_late_pass(|| box question_mark::QuestionMark);
    store.register_early_pass(|| box suspicious_operation_groupings::SuspiciousOperationGroupings);
    store.register_late_pass(|| box suspicious_trait_impl::SuspiciousImpl);
    store.register_late_pass(|| box map_unit_fn::MapUnit);
    store.register_late_pass(|| box inherent_impl::MultipleInherentImpl);
    store.register_late_pass(|| box neg_cmp_op_on_partial_ord::NoNegCompOpForPartialOrd);
    store.register_late_pass(|| box unwrap::Unwrap);
    store.register_late_pass(|| box duration_subsec::DurationSubsec);
    store.register_late_pass(|| box indexing_slicing::IndexingSlicing);
    store.register_late_pass(|| box non_copy_const::NonCopyConst);
    store.register_late_pass(|| box ptr_offset_with_cast::PtrOffsetWithCast);
    store.register_late_pass(|| box redundant_clone::RedundantClone);
    store.register_late_pass(|| box slow_vector_initialization::SlowVectorInit);
    store.register_late_pass(|| box unnecessary_sort_by::UnnecessarySortBy);
    store.register_late_pass(move || box unnecessary_wraps::UnnecessaryWraps::new(avoid_breaking_exported_api));
    store.register_late_pass(|| box assertions_on_constants::AssertionsOnConstants);
    store.register_late_pass(|| box transmuting_null::TransmutingNull);
    store.register_late_pass(|| box path_buf_push_overwrite::PathBufPushOverwrite);
    store.register_late_pass(|| box integer_division::IntegerDivision);
    store.register_late_pass(|| box inherent_to_string::InherentToString);
    let max_trait_bounds = conf.max_trait_bounds;
    store.register_late_pass(move || box trait_bounds::TraitBounds::new(max_trait_bounds));
    store.register_late_pass(|| box comparison_chain::ComparisonChain);
    store.register_late_pass(|| box mut_key::MutableKeyType);
    store.register_late_pass(|| box modulo_arithmetic::ModuloArithmetic);
    store.register_early_pass(|| box reference::DerefAddrOf);
    store.register_early_pass(|| box reference::RefInDeref);
    store.register_early_pass(|| box double_parens::DoubleParens);
    store.register_late_pass(|| box to_string_in_display::ToStringInDisplay::new());
    store.register_early_pass(|| box unsafe_removed_from_name::UnsafeNameRemoval);
    store.register_early_pass(|| box if_not_else::IfNotElse);
    store.register_early_pass(|| box else_if_without_else::ElseIfWithoutElse);
    store.register_early_pass(|| box int_plus_one::IntPlusOne);
    store.register_early_pass(|| box formatting::Formatting);
    store.register_early_pass(|| box misc_early::MiscEarlyLints);
    store.register_early_pass(|| box redundant_closure_call::RedundantClosureCall);
    store.register_late_pass(|| box redundant_closure_call::RedundantClosureCall);
    store.register_early_pass(|| box unused_unit::UnusedUnit);
    store.register_late_pass(|| box returns::Return);
    store.register_early_pass(|| box collapsible_if::CollapsibleIf);
    store.register_early_pass(|| box items_after_statements::ItemsAfterStatements);
    store.register_early_pass(|| box precedence::Precedence);
    store.register_early_pass(|| box needless_continue::NeedlessContinue);
    store.register_early_pass(|| box redundant_else::RedundantElse);
    store.register_late_pass(|| box create_dir::CreateDir);
    store.register_early_pass(|| box needless_arbitrary_self_type::NeedlessArbitrarySelfType);
    let cargo_ignore_publish = conf.cargo_ignore_publish;
    store.register_late_pass(move || box cargo_common_metadata::CargoCommonMetadata::new(cargo_ignore_publish));
    store.register_late_pass(|| box multiple_crate_versions::MultipleCrateVersions);
    store.register_late_pass(|| box wildcard_dependencies::WildcardDependencies);
    let literal_representation_lint_fraction_readability = conf.unreadable_literal_lint_fractions;
    store.register_early_pass(move || box literal_representation::LiteralDigitGrouping::new(literal_representation_lint_fraction_readability));
    let literal_representation_threshold = conf.literal_representation_threshold;
    store.register_early_pass(move || box literal_representation::DecimalLiteralRepresentation::new(literal_representation_threshold));
    let enum_variant_name_threshold = conf.enum_variant_name_threshold;
    store.register_late_pass(move || box enum_variants::EnumVariantNames::new(enum_variant_name_threshold, avoid_breaking_exported_api));
    store.register_early_pass(|| box tabs_in_doc_comments::TabsInDocComments);
    let upper_case_acronyms_aggressive = conf.upper_case_acronyms_aggressive;
    store.register_late_pass(move || box upper_case_acronyms::UpperCaseAcronyms::new(avoid_breaking_exported_api, upper_case_acronyms_aggressive));
    store.register_late_pass(|| box default::Default::default());
    store.register_late_pass(|| box unused_self::UnusedSelf);
    store.register_late_pass(|| box mutable_debug_assertion::DebugAssertWithMutCall);
    store.register_late_pass(|| box exit::Exit);
    store.register_late_pass(|| box to_digit_is_some::ToDigitIsSome);
    let array_size_threshold = conf.array_size_threshold;
    store.register_late_pass(move || box large_stack_arrays::LargeStackArrays::new(array_size_threshold));
    store.register_late_pass(move || box large_const_arrays::LargeConstArrays::new(array_size_threshold));
    store.register_late_pass(|| box floating_point_arithmetic::FloatingPointArithmetic);
    store.register_early_pass(|| box as_conversions::AsConversions);
    store.register_late_pass(|| box let_underscore::LetUnderscore);
    store.register_late_pass(|| box atomic_ordering::AtomicOrdering);
    store.register_early_pass(|| box single_component_path_imports::SingleComponentPathImports);
    let max_fn_params_bools = conf.max_fn_params_bools;
    let max_struct_bools = conf.max_struct_bools;
    store.register_early_pass(move || box excessive_bools::ExcessiveBools::new(max_struct_bools, max_fn_params_bools));
    store.register_early_pass(|| box option_env_unwrap::OptionEnvUnwrap);
    let warn_on_all_wildcard_imports = conf.warn_on_all_wildcard_imports;
    store.register_late_pass(move || box wildcard_imports::WildcardImports::new(warn_on_all_wildcard_imports));
    store.register_late_pass(|| box verbose_file_reads::VerboseFileReads);
    store.register_late_pass(|| box redundant_pub_crate::RedundantPubCrate::default());
    store.register_late_pass(|| box unnamed_address::UnnamedAddress);
    store.register_late_pass(|| box dereference::Dereferencing::default());
    store.register_late_pass(|| box option_if_let_else::OptionIfLetElse);
    store.register_late_pass(|| box future_not_send::FutureNotSend);
    store.register_late_pass(|| box if_let_mutex::IfLetMutex);
    store.register_late_pass(|| box mut_mutex_lock::MutMutexLock);
    store.register_late_pass(|| box match_on_vec_items::MatchOnVecItems);
    store.register_late_pass(|| box manual_async_fn::ManualAsyncFn);
    store.register_late_pass(|| box vec_resize_to_zero::VecResizeToZero);
    store.register_late_pass(|| box panic_in_result_fn::PanicInResultFn);
    let single_char_binding_names_threshold = conf.single_char_binding_names_threshold;
    store.register_early_pass(move || box non_expressive_names::NonExpressiveNames {
        single_char_binding_names_threshold,
    });
    let macro_matcher = conf.standard_macro_braces.iter().cloned().collect::<FxHashSet<_>>();
    store.register_early_pass(move || box nonstandard_macro_braces::MacroBraces::new(&macro_matcher));
    store.register_late_pass(|| box macro_use::MacroUseImports::default());
    store.register_late_pass(|| box pattern_type_mismatch::PatternTypeMismatch);
    store.register_late_pass(|| box stable_sort_primitive::StableSortPrimitive);
    store.register_late_pass(|| box repeat_once::RepeatOnce);
    store.register_late_pass(|| box unwrap_in_result::UnwrapInResult);
    store.register_late_pass(|| box self_assignment::SelfAssignment);
    store.register_late_pass(|| box manual_unwrap_or::ManualUnwrapOr);
    store.register_late_pass(|| box manual_ok_or::ManualOkOr);
    store.register_late_pass(|| box float_equality_without_abs::FloatEqualityWithoutAbs);
    store.register_late_pass(|| box semicolon_if_nothing_returned::SemicolonIfNothingReturned);
    store.register_late_pass(|| box async_yields_async::AsyncYieldsAsync);
    let disallowed_methods = conf.disallowed_methods.iter().cloned().collect::<FxHashSet<_>>();
    store.register_late_pass(move || box disallowed_method::DisallowedMethod::new(&disallowed_methods));
    store.register_early_pass(|| box asm_syntax::InlineAsmX86AttSyntax);
    store.register_early_pass(|| box asm_syntax::InlineAsmX86IntelSyntax);
    store.register_late_pass(|| box undropped_manually_drops::UndroppedManuallyDrops);
    store.register_late_pass(|| box strings::StrToString);
    store.register_late_pass(|| box strings::StringToString);
    store.register_late_pass(|| box zero_sized_map_values::ZeroSizedMapValues);
    store.register_late_pass(|| box vec_init_then_push::VecInitThenPush::default());
    store.register_late_pass(|| box case_sensitive_file_extension_comparisons::CaseSensitiveFileExtensionComparisons);
    store.register_late_pass(|| box redundant_slicing::RedundantSlicing);
    store.register_late_pass(|| box from_str_radix_10::FromStrRadix10);
    store.register_late_pass(|| box manual_map::ManualMap);
    store.register_late_pass(move || box if_then_some_else_none::IfThenSomeElseNone::new(msrv));
    store.register_early_pass(|| box bool_assert_comparison::BoolAssertComparison);
    store.register_late_pass(|| box unused_async::UnusedAsync);
    let disallowed_types = conf.disallowed_types.iter().cloned().collect::<FxHashSet<_>>();
    store.register_late_pass(move || box disallowed_type::DisallowedType::new(&disallowed_types));
    let import_renames = conf.enforced_import_renames.clone();
    store.register_late_pass(move || box missing_enforced_import_rename::ImportRename::new(import_renames.clone()));
    let scripts = conf.allowed_scripts.clone();
    store.register_early_pass(move || box disallowed_script_idents::DisallowedScriptIdents::new(&scripts));
<<<<<<< HEAD
=======
    store.register_late_pass(|| box strlen_on_c_strings::StrlenOnCStrings);
>>>>>>> 09f5f15d
}

#[rustfmt::skip]
fn register_removed_non_tool_lints(store: &mut rustc_lint::LintStore) {
    store.register_removed(
        "should_assert_eq",
        "`assert!()` will be more flexible with RFC 2011",
    );
    store.register_removed(
        "extend_from_slice",
        "`.extend_from_slice(_)` is a faster way to extend a Vec by a slice",
    );
    store.register_removed(
        "range_step_by_zero",
        "`iterator.step_by(0)` panics nowadays",
    );
    store.register_removed(
        "unstable_as_slice",
        "`Vec::as_slice` has been stabilized in 1.7",
    );
    store.register_removed(
        "unstable_as_mut_slice",
        "`Vec::as_mut_slice` has been stabilized in 1.7",
    );
    store.register_removed(
        "misaligned_transmute",
        "this lint has been split into cast_ptr_alignment and transmute_ptr_to_ptr",
    );
    store.register_removed(
        "assign_ops",
        "using compound assignment operators (e.g., `+=`) is harmless",
    );
    store.register_removed(
        "if_let_redundant_pattern_matching",
        "this lint has been changed to redundant_pattern_matching",
    );
    store.register_removed(
        "unsafe_vector_initialization",
        "the replacement suggested by this lint had substantially different behavior",
    );
    store.register_removed(
        "reverse_range_loop",
        "this lint is now included in reversed_empty_ranges",
    );
}

/// Register renamed lints.
///
/// Used in `./src/driver.rs`.
pub fn register_renamed(ls: &mut rustc_lint::LintStore) {
    ls.register_renamed("clippy::stutter", "clippy::module_name_repetitions");
    ls.register_renamed("clippy::new_without_default_derive", "clippy::new_without_default");
    ls.register_renamed("clippy::cyclomatic_complexity", "clippy::cognitive_complexity");
    ls.register_renamed("clippy::const_static_lifetime", "clippy::redundant_static_lifetimes");
    ls.register_renamed("clippy::option_and_then_some", "clippy::bind_instead_of_map");
    ls.register_renamed("clippy::block_in_if_condition_expr", "clippy::blocks_in_if_conditions");
    ls.register_renamed("clippy::block_in_if_condition_stmt", "clippy::blocks_in_if_conditions");
    ls.register_renamed("clippy::option_map_unwrap_or", "clippy::map_unwrap_or");
    ls.register_renamed("clippy::option_map_unwrap_or_else", "clippy::map_unwrap_or");
    ls.register_renamed("clippy::result_map_unwrap_or_else", "clippy::map_unwrap_or");
    ls.register_renamed("clippy::option_unwrap_used", "clippy::unwrap_used");
    ls.register_renamed("clippy::result_unwrap_used", "clippy::unwrap_used");
    ls.register_renamed("clippy::option_expect_used", "clippy::expect_used");
    ls.register_renamed("clippy::result_expect_used", "clippy::expect_used");
    ls.register_renamed("clippy::for_loop_over_option", "clippy::for_loops_over_fallibles");
    ls.register_renamed("clippy::for_loop_over_result", "clippy::for_loops_over_fallibles");
    ls.register_renamed("clippy::identity_conversion", "clippy::useless_conversion");
    ls.register_renamed("clippy::zero_width_space", "clippy::invisible_characters");
    ls.register_renamed("clippy::single_char_push_str", "clippy::single_char_add_str");

    // uplifted lints
    ls.register_renamed("clippy::invalid_ref", "invalid_value");
    ls.register_renamed("clippy::into_iter_on_array", "array_into_iter");
    ls.register_renamed("clippy::unused_label", "unused_labels");
    ls.register_renamed("clippy::drop_bounds", "drop_bounds");
    ls.register_renamed("clippy::temporary_cstring_as_ptr", "temporary_cstring_as_ptr");
    ls.register_renamed("clippy::panic_params", "non_fmt_panics");
    ls.register_renamed("clippy::unknown_clippy_lints", "unknown_lints");
}

// only exists to let the dogfood integration test works.
// Don't run clippy as an executable directly
#[allow(dead_code)]
fn main() {
    panic!("Please use the cargo-clippy executable");
}<|MERGE_RESOLUTION|>--- conflicted
+++ resolved
@@ -1379,7 +1379,6 @@
         LintId::of(non_expressive_names::JUST_UNDERSCORES_AND_DIGITS),
         LintId::of(non_expressive_names::MANY_SINGLE_CHAR_NAMES),
         LintId::of(non_octal_unix_permissions::NON_OCTAL_UNIX_PERMISSIONS),
-        LintId::of(nonstandard_macro_braces::NONSTANDARD_MACRO_BRACES),
         LintId::of(open_options::NONSENSICAL_OPEN_OPTIONS),
         LintId::of(option_env_unwrap::OPTION_ENV_UNWRAP),
         LintId::of(overflow_check_conditional::OVERFLOW_CHECK_CONDITIONAL),
@@ -1551,7 +1550,6 @@
         LintId::of(non_copy_const::DECLARE_INTERIOR_MUTABLE_CONST),
         LintId::of(non_expressive_names::JUST_UNDERSCORES_AND_DIGITS),
         LintId::of(non_expressive_names::MANY_SINGLE_CHAR_NAMES),
-        LintId::of(nonstandard_macro_braces::NONSTANDARD_MACRO_BRACES),
         LintId::of(ptr::CMP_NULL),
         LintId::of(ptr::PTR_ARG),
         LintId::of(ptr_eq::PTR_EQ),
@@ -2102,10 +2100,7 @@
     store.register_late_pass(move || box missing_enforced_import_rename::ImportRename::new(import_renames.clone()));
     let scripts = conf.allowed_scripts.clone();
     store.register_early_pass(move || box disallowed_script_idents::DisallowedScriptIdents::new(&scripts));
-<<<<<<< HEAD
-=======
     store.register_late_pass(|| box strlen_on_c_strings::StrlenOnCStrings);
->>>>>>> 09f5f15d
 }
 
 #[rustfmt::skip]
