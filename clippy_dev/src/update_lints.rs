--- conflicted
+++ resolved
@@ -619,13 +619,8 @@
             Lint::new("should_assert_eq2", "group2", "abc", None, "module_name"),
         ];
         let expected = vec![
-<<<<<<< HEAD
-            format!("[`should_assert_eq`]: {}#should_assert_eq", DOCS_LINK.to_string()),
-            format!("[`should_assert_eq2`]: {}#should_assert_eq2", DOCS_LINK.to_string()),
-=======
             format!("[`should_assert_eq`]: {}#should_assert_eq", DOCS_LINK),
             format!("[`should_assert_eq2`]: {}#should_assert_eq2", DOCS_LINK),
->>>>>>> 535262cc
         ];
         assert_eq!(expected, gen_changelog_lint_list(lints.iter()));
     }
