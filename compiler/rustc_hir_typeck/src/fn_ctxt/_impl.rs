--- conflicted
+++ resolved
@@ -984,11 +984,7 @@
     /// suggestion can be made, `None` otherwise.
     pub fn get_fn_decl(
         &self,
-<<<<<<< HEAD
-        blk_id: hir::HirId,
-=======
         blk_id: HirId,
->>>>>>> b7581490
     ) -> Option<(LocalDefId, &'tcx hir::FnDecl<'tcx>, bool)> {
         // Get enclosing Fn, if it is a function or a trait method, unless there's a `loop` or
         // `while` before reaching it, as block tail returns are not available in them.
