// Copyright 2016 The Rust Project Developers. See the COPYRIGHT
// file at the top-level directory of this distribution and at
// http://rust-lang.org/COPYRIGHT.
//
// Licensed under the Apache License, Version 2.0 <LICENSE-APACHE or
// http://www.apache.org/licenses/LICENSE-2.0> or the MIT license
// <LICENSE-MIT or http://opensource.org/licenses/MIT>, at your
// option. This file may not be copied, modified, or distributed
// except according to those terms.

//! This is the implementation of the pass which transforms generators into state machines.
//!
//! MIR generation for generators creates a function which has a self argument which
//! passes by value. This argument is effectively a generator type which only contains upvars and
//! is only used for this argument inside the MIR for the generator.
//! It is passed by value to enable upvars to be moved out of it. Drop elaboration runs on that
//! MIR before this pass and creates drop flags for MIR locals.
//! It will also drop the generator argument (which only consists of upvars) if any of the upvars
//! are moved out of. This pass elaborates the drops of upvars / generator argument in the case
//! that none of the upvars were moved out of. This is because we cannot have any drops of this
//! generator in the MIR, since it is used to create the drop glue for the generator. We'd get
//! infinite recursion otherwise.
//!
//! This pass creates the implementation for the Generator::resume function and the drop shim
//! for the generator based on the MIR input. It converts the generator argument from Self to
//! &mut Self adding derefs in the MIR as needed. It computes the final layout of the generator
//! struct which looks like this:
//!     First upvars are stored
//!     It is followed by the generator state field.
//!     Then finally the MIR locals which are live across a suspension point are stored.
//!
//!     struct Generator {
//!         upvars...,
//!         state: u32,
//!         mir_locals...,
//!     }
//!
//! This pass computes the meaning of the state field and the MIR locals which are live
//! across a suspension point. There are however two hardcoded generator states:
//!     0 - Generator have not been resumed yet
//!     1 - Generator has returned / is completed
//!     2 - Generator has been poisoned
//!
//! It also rewrites `return x` and `yield y` as setting a new generator state and returning
//! GeneratorState::Complete(x) and GeneratorState::Yielded(y) respectively.
//! MIR locals which are live across a suspension point are moved to the generator struct
//! with references to them being updated with references to the generator struct.
//!
//! The pass creates two functions which have a switch on the generator state giving
//! the action to take.
//!
//! One of them is the implementation of Generator::resume.
//! For generators with state 0 (unresumed) it starts the execution of the generator.
//! For generators with state 1 (returned) and state 2 (poisoned) it panics.
//! Otherwise it continues the execution from the last suspension point.
//!
//! The other function is the drop glue for the generator.
//! For generators with state 0 (unresumed) it drops the upvars of the generator.
//! For generators with state 1 (returned) and state 2 (poisoned) it does nothing.
//! Otherwise it drops all the values in scope at the last suspension point.

use rustc::hir;
use rustc::hir::def_id::DefId;
use rustc::mir::*;
use rustc::mir::visit::{PlaceContext, Visitor, MutVisitor};
use rustc::ty::{self, TyCtxt, AdtDef, Ty};
use rustc::ty::subst::Substs;
use util::dump_mir;
use util::liveness::{self, IdentityMap};
use rustc_data_structures::fx::FxHashMap;
use rustc_data_structures::indexed_vec::Idx;
use rustc_data_structures::indexed_set::IdxSet;
use std::borrow::Cow;
use std::iter::once;
use std::mem;
use transform::{MirPass, MirSource};
use transform::simplify;
use transform::no_landing_pads::no_landing_pads;
use dataflow::{do_dataflow, DebugFormatted, state_for_location};
use dataflow::{MaybeStorageLive, HaveBeenBorrowedLocals};

pub struct StateTransform;

struct RenameLocalVisitor {
    from: Local,
    to: Local,
}

impl<'tcx> MutVisitor<'tcx> for RenameLocalVisitor {
    fn visit_local(&mut self,
                   local: &mut Local,
                   _: PlaceContext<'tcx>,
                   _: Location) {
        if *local == self.from {
            *local = self.to;
        }
    }
}

struct DerefArgVisitor;

impl<'tcx> MutVisitor<'tcx> for DerefArgVisitor {
    fn visit_local(&mut self,
                   local: &mut Local,
                   _: PlaceContext<'tcx>,
                   _: Location) {
        assert_ne!(*local, self_arg());
    }

    fn visit_place(&mut self,
                    place: &mut Place<'tcx>,
                    context: PlaceContext<'tcx>,
                    location: Location) {
        if *place == Place::Local(self_arg()) {
            *place = Place::Projection(Box::new(Projection {
                base: place.clone(),
                elem: ProjectionElem::Deref,
            }));
        } else {
            self.super_place(place, context, location);
        }
    }
}

fn self_arg() -> Local {
    Local::new(1)
}

struct SuspensionPoint {
    state: u32,
    resume: BasicBlock,
    drop: Option<BasicBlock>,
    storage_liveness: liveness::LiveVarSet<Local>,
}

struct TransformVisitor<'a, 'tcx: 'a> {
    tcx: TyCtxt<'a, 'tcx, 'tcx>,
    state_adt_ref: &'tcx AdtDef,
    state_substs: &'tcx Substs<'tcx>,

    // The index of the generator state in the generator struct
    state_field: usize,

    // Mapping from Local to (type of local, generator struct index)
    // FIXME(eddyb) This should use `IndexVec<Local, Option<_>>`.
    remap: FxHashMap<Local, (Ty<'tcx>, usize)>,

    // A map from a suspension point in a block to the locals which have live storage at that point
    // FIXME(eddyb) This should use `IndexVec<BasicBlock, Option<_>>`.
    storage_liveness: FxHashMap<BasicBlock, liveness::LiveVarSet<Local>>,

    // A list of suspension points, generated during the transform
    suspension_points: Vec<SuspensionPoint>,

    // The original RETURN_PLACE local
    new_ret_local: Local,
}

impl<'a, 'tcx> TransformVisitor<'a, 'tcx> {
    // Make a GeneratorState rvalue
    fn make_state(&self, idx: usize, val: Operand<'tcx>) -> Rvalue<'tcx> {
        let adt = AggregateKind::Adt(self.state_adt_ref, idx, self.state_substs, None, None);
        Rvalue::Aggregate(box adt, vec![val])
    }

    // Create a Place referencing a generator struct field
    fn make_field(&self, idx: usize, ty: Ty<'tcx>) -> Place<'tcx> {
        let base = Place::Local(self_arg());
        let field = Projection {
            base: base,
            elem: ProjectionElem::Field(Field::new(idx), ty),
        };
        Place::Projection(Box::new(field))
    }

    // Create a statement which changes the generator state
    fn set_state(&self, state_disc: u32, source_info: SourceInfo) -> Statement<'tcx> {
        let state = self.make_field(self.state_field, self.tcx.types.u32);
        let val = Operand::Constant(box Constant {
            span: source_info.span,
            ty: self.tcx.types.u32,
            user_ty: None,
            literal: ty::Const::from_bits(
                self.tcx,
                state_disc.into(),
                ty::ParamEnv::empty().and(self.tcx.types.u32)
            ),
        });
        Statement {
            source_info,
            kind: StatementKind::Assign(state, Rvalue::Use(val)),
        }
    }
}

impl<'a, 'tcx> MutVisitor<'tcx> for TransformVisitor<'a, 'tcx> {
    fn visit_local(&mut self,
                   local: &mut Local,
                   _: PlaceContext<'tcx>,
                   _: Location) {
        assert_eq!(self.remap.get(local), None);
    }

    fn visit_place(&mut self,
                    place: &mut Place<'tcx>,
                    context: PlaceContext<'tcx>,
                    location: Location) {
        if let Place::Local(l) = *place {
            // Replace an Local in the remap with a generator struct access
            if let Some(&(ty, idx)) = self.remap.get(&l) {
                *place = self.make_field(idx, ty);
            }
        } else {
            self.super_place(place, context, location);
        }
    }

    fn visit_basic_block_data(&mut self,
                              block: BasicBlock,
                              data: &mut BasicBlockData<'tcx>) {
        // Remove StorageLive and StorageDead statements for remapped locals
        data.retain_statements(|s| {
            match s.kind {
                StatementKind::StorageLive(l) | StatementKind::StorageDead(l) => {
                    !self.remap.contains_key(&l)
                }
                _ => true
            }
        });

        let ret_val = match data.terminator().kind {
            TerminatorKind::Return => Some((1,
                None,
                Operand::Move(Place::Local(self.new_ret_local)),
                None)),
            TerminatorKind::Yield { ref value, resume, drop } => Some((0,
                Some(resume),
                value.clone(),
                drop)),
            _ => None
        };

        if let Some((state_idx, resume, v, drop)) = ret_val {
            let source_info = data.terminator().source_info;
            // We must assign the value first in case it gets declared dead below
            data.statements.push(Statement {
                source_info,
                kind: StatementKind::Assign(Place::Local(RETURN_PLACE),
                    self.make_state(state_idx, v)),
            });
            let state = if let Some(resume) = resume { // Yield
                let state = 3 + self.suspension_points.len() as u32;

                self.suspension_points.push(SuspensionPoint {
                    state,
                    resume,
                    drop,
                    storage_liveness: self.storage_liveness.get(&block).unwrap().clone(),
                });

                state
            } else { // Return
                 1 // state for returned
            };
            data.statements.push(self.set_state(state, source_info));
            data.terminator.as_mut().unwrap().kind = TerminatorKind::Return;
        }

        self.super_basic_block_data(block, data);
    }
}

fn make_generator_state_argument_indirect<'a, 'tcx>(
                tcx: TyCtxt<'a, 'tcx, 'tcx>,
                def_id: DefId,
                mir: &mut Mir<'tcx>) {
    let gen_ty = mir.local_decls.raw[1].ty;

    let region = ty::ReFree(ty::FreeRegion {
        scope: def_id,
        bound_region: ty::BoundRegion::BrEnv,
    });

    let region = tcx.mk_region(region);

    let ref_gen_ty = tcx.mk_ref(region, ty::TypeAndMut {
        ty: gen_ty,
        mutbl: hir::MutMutable
    });

    // Replace the by value generator argument
    mir.local_decls.raw[1].ty = ref_gen_ty;

    // Add a deref to accesses of the generator state
    DerefArgVisitor.visit_mir(mir);
}

fn replace_result_variable<'tcx>(
    ret_ty: Ty<'tcx>,
    mir: &mut Mir<'tcx>,
) -> Local {
    let source_info = source_info(mir);
    let new_ret = LocalDecl {
        mutability: Mutability::Mut,
        ty: ret_ty,
        user_ty: None,
        name: None,
        source_info,
        visibility_scope: source_info.scope,
        internal: false,
        is_user_variable: None,
    };
    let new_ret_local = Local::new(mir.local_decls.len());
    mir.local_decls.push(new_ret);
    mir.local_decls.swap(RETURN_PLACE, new_ret_local);

    RenameLocalVisitor {
        from: RETURN_PLACE,
        to: new_ret_local,
    }.visit_mir(mir);

    new_ret_local
}

struct StorageIgnored(liveness::LiveVarSet<Local>);

impl<'tcx> Visitor<'tcx> for StorageIgnored {
    fn visit_statement(&mut self,
                       _block: BasicBlock,
                       statement: &Statement<'tcx>,
                       _location: Location) {
        match statement.kind {
            StatementKind::StorageLive(l) |
            StatementKind::StorageDead(l) => { self.0.remove(&l); }
            _ => (),
        }
    }
}

struct BorrowedLocals(liveness::LiveVarSet<Local>);

fn mark_as_borrowed<'tcx>(place: &Place<'tcx>, locals: &mut BorrowedLocals) {
    match *place {
        Place::Local(l) => { locals.0.add(&l); },
        Place::Promoted(_) |
        Place::Static(..) => (),
        Place::Projection(ref proj) => {
            match proj.elem {
                // For derefs we don't look any further.
                // If it pointed to a Local, it would already be borrowed elsewhere
                ProjectionElem::Deref => (),
                _ => mark_as_borrowed(&proj.base, locals)
            }
        }
    }
}

impl<'tcx> Visitor<'tcx> for BorrowedLocals {
    fn visit_rvalue(&mut self,
                    rvalue: &Rvalue<'tcx>,
                    location: Location) {
        if let Rvalue::Ref(_, _, ref place) = *rvalue {
            mark_as_borrowed(place, self);
        }

        self.super_rvalue(rvalue, location)
    }
}

fn locals_live_across_suspend_points(
    tcx: TyCtxt<'a, 'tcx, 'tcx>,
    mir: &Mir<'tcx>,
    source: MirSource,
    movable: bool,
) -> (
    liveness::LiveVarSet<Local>,
    FxHashMap<BasicBlock, liveness::LiveVarSet<Local>>,
) {
    let dead_unwinds = IdxSet::new_empty(mir.basic_blocks().len());
    let node_id = tcx.hir.as_local_node_id(source.def_id).unwrap();

    // Calculate when MIR locals have live storage. This gives us an upper bound of their
    // lifetimes.
    let storage_live_analysis = MaybeStorageLive::new(mir);
    let storage_live =
        do_dataflow(tcx, mir, node_id, &[], &dead_unwinds, storage_live_analysis,
                    |bd, p| DebugFormatted::new(&bd.mir().local_decls[p]));

    // Find the MIR locals which do not use StorageLive/StorageDead statements.
    // The storage of these locals are always live.
    let mut ignored = StorageIgnored(IdxSet::new_filled(mir.local_decls.len()));
    ignored.visit_mir(mir);

    // Calculate the MIR locals which have been previously
    // borrowed (even if they are still active).
    // This is only used for immovable generators.
    let borrowed_locals = if !movable {
        let analysis = HaveBeenBorrowedLocals::new(mir);
        let result =
            do_dataflow(tcx, mir, node_id, &[], &dead_unwinds, analysis,
                        |bd, p| DebugFormatted::new(&bd.mir().local_decls[p]));
        Some((analysis, result))
    } else {
        None
    };

    // Calculate the liveness of MIR locals ignoring borrows.
    let mut set = liveness::LiveVarSet::new_empty(mir.local_decls.len());
    let mut liveness = liveness::liveness_of_locals(
        mir,
        &IdentityMap::new(mir),
    );
    liveness::dump_mir(
        tcx,
        "generator_liveness",
        source,
        mir,
        &IdentityMap::new(mir),
        &liveness,
    );

    let mut storage_liveness_map = FxHashMap::default();

    for (block, data) in mir.basic_blocks().iter_enumerated() {
        if let TerminatorKind::Yield { .. } = data.terminator().kind {
            let loc = Location {
                block: block,
                statement_index: data.statements.len(),
            };

            if let Some((ref analysis, ref result)) = borrowed_locals {
                let borrowed_locals = state_for_location(loc,
                                                         analysis,
                                                         result,
                                                         mir);
                // The `liveness` variable contains the liveness of MIR locals ignoring borrows.
                // This is correct for movable generators since borrows cannot live across
                // suspension points. However for immovable generators we need to account for
                // borrows, so we conseratively assume that all borrowed locals are live until
                // we find a StorageDead statement referencing the locals.
                // To do this we just union our `liveness` result with `borrowed_locals`, which
                // contains all the locals which has been borrowed before this suspension point.
                // If a borrow is converted to a raw reference, we must also assume that it lives
                // forever. Note that the final liveness is still bounded by the storage liveness
                // of the local, which happens using the `intersect` operation below.
                liveness.outs[block].union(&borrowed_locals);
            }

            let mut storage_liveness = state_for_location(loc,
                                                          &storage_live_analysis,
                                                          &storage_live,
                                                          mir);

            // Store the storage liveness for later use so we can restore the state
            // after a suspension point
            storage_liveness_map.insert(block, storage_liveness.clone());

            // Mark locals without storage statements as always having live storage
            storage_liveness.union(&ignored.0);

            // Locals live are live at this point only if they are used across
            // suspension points (the `liveness` variable)
            // and their storage is live (the `storage_liveness` variable)
            storage_liveness.intersect(&liveness.outs[block]);

            let live_locals = storage_liveness;

            // Add the locals life at this suspension point to the set of locals which live across
            // any suspension points
            set.union(&live_locals);
        }
    }

    // The generator argument is ignored
    set.remove(&self_arg());

    (set, storage_liveness_map)
}

fn compute_layout<'a, 'tcx>(tcx: TyCtxt<'a, 'tcx, 'tcx>,
                            source: MirSource,
                            upvars: Vec<Ty<'tcx>>,
                            interior: Ty<'tcx>,
                            movable: bool,
                            mir: &mut Mir<'tcx>)
    -> (FxHashMap<Local, (Ty<'tcx>, usize)>,
        GeneratorLayout<'tcx>,
        FxHashMap<BasicBlock, liveness::LiveVarSet<Local>>)
{
    // Use a liveness analysis to compute locals which are live across a suspension point
    let (live_locals, storage_liveness) = locals_live_across_suspend_points(tcx,
                                                                            mir,
                                                                            source,
                                                                            movable);
    // Erase regions from the types passed in from typeck so we can compare them with
    // MIR types
    let allowed_upvars = tcx.erase_regions(&upvars);
    let allowed = match interior.sty {
        ty::GeneratorWitness(s) => tcx.erase_late_bound_regions(&s),
        _ => bug!(),
    };

    for (local, decl) in mir.local_decls.iter_enumerated() {
        // Ignore locals which are internal or not live
        if !live_locals.contains(&local) || decl.internal {
            continue;
        }

        // Sanity check that typeck knows about the type of locals which are
        // live across a suspension point
        if !allowed.contains(&decl.ty) && !allowed_upvars.contains(&decl.ty) {
            span_bug!(mir.span,
                      "Broken MIR: generator contains type {} in MIR, \
                       but typeck only knows about {}",
                      decl.ty,
                      interior);
        }
    }

    let upvar_len = mir.upvar_decls.len();
    let dummy_local = LocalDecl::new_internal(tcx.mk_unit(), mir.span);

    // Gather live locals and their indices replacing values in mir.local_decls with a dummy
    // to avoid changing local indices
    let live_decls = live_locals.iter().map(|local| {
        let var = mem::replace(&mut mir.local_decls[local], dummy_local.clone());
        (local, var)
    });

    // Create a map from local indices to generator struct indices.
    // These are offset by (upvar_len + 1) because of fields which comes before locals.
    // We also create a vector of the LocalDecls of these locals.
    let (remap, vars) = live_decls.enumerate().map(|(idx, (local, var))| {
        ((local, (var.ty, upvar_len + 1 + idx)), var)
    }).unzip();

    let layout = GeneratorLayout {
        fields: vars
    };

    (remap, layout, storage_liveness)
}

fn insert_switch<'a, 'tcx>(tcx: TyCtxt<'a, 'tcx, 'tcx>,
                           mir: &mut Mir<'tcx>,
                           cases: Vec<(u32, BasicBlock)>,
                           transform: &TransformVisitor<'a, 'tcx>,
                           default: TerminatorKind<'tcx>) {
    let default_block = insert_term_block(mir, default);

    let switch = TerminatorKind::SwitchInt {
        discr: Operand::Copy(transform.make_field(transform.state_field, tcx.types.u32)),
        switch_ty: tcx.types.u32,
        values: Cow::from(cases.iter().map(|&(i, _)| i.into()).collect::<Vec<_>>()),
        targets: cases.iter().map(|&(_, d)| d).chain(once(default_block)).collect(),
    };

    let source_info = source_info(mir);
    mir.basic_blocks_mut().raw.insert(0, BasicBlockData {
        statements: Vec::new(),
        terminator: Some(Terminator {
            source_info,
            kind: switch,
        }),
        is_cleanup: false,
    });

    let blocks = mir.basic_blocks_mut().iter_mut();

    for target in blocks.flat_map(|b| b.terminator_mut().successors_mut()) {
        *target = BasicBlock::new(target.index() + 1);
    }
}

fn elaborate_generator_drops<'a, 'tcx>(tcx: TyCtxt<'a, 'tcx, 'tcx>,
                                       def_id: DefId,
                                       mir: &mut Mir<'tcx>) {
    use util::elaborate_drops::{elaborate_drop, Unwind};
    use util::patch::MirPatch;
    use shim::DropShimElaborator;

    // Note that `elaborate_drops` only drops the upvars of a generator, and
    // this is ok because `open_drop` can only be reached within that own
    // generator's resume function.

    let param_env = tcx.param_env(def_id);
    let gen = self_arg();

    for block in mir.basic_blocks().indices() {
        let (target, unwind, source_info) = match mir.basic_blocks()[block].terminator() {
            &Terminator {
                source_info,
                kind: TerminatorKind::Drop {
                    location: Place::Local(local),
                    target,
                    unwind
                }
            } if local == gen => (target, unwind, source_info),
            _ => continue,
        };
        let unwind = if let Some(unwind) = unwind {
            Unwind::To(unwind)
        } else {
            Unwind::InCleanup
        };
        let patch = {
            let mut elaborator = DropShimElaborator {
                mir: &mir,
                patch: MirPatch::new(mir),
                tcx,
                param_env
            };
            elaborate_drop(
                &mut elaborator,
                source_info,
                &Place::Local(gen),
                (),
                target,
                unwind,
                block
            );
            elaborator.patch
        };
        patch.apply(mir);
    }
}

fn create_generator_drop_shim<'a, 'tcx>(
                tcx: TyCtxt<'a, 'tcx, 'tcx>,
                transform: &TransformVisitor<'a, 'tcx>,
                def_id: DefId,
                source: MirSource,
                gen_ty: Ty<'tcx>,
                mir: &Mir<'tcx>,
                drop_clean: BasicBlock) -> Mir<'tcx> {
    let mut mir = mir.clone();

    let source_info = source_info(&mir);

    let mut cases = create_cases(&mut mir, transform, |point| point.drop);

    cases.insert(0, (0, drop_clean));

    // The returned state (1) and the poisoned state (2) falls through to
    // the default case which is just to return

    insert_switch(tcx, &mut mir, cases, &transform, TerminatorKind::Return);

    for block in mir.basic_blocks_mut() {
        let kind = &mut block.terminator_mut().kind;
        if let TerminatorKind::GeneratorDrop = *kind {
            *kind = TerminatorKind::Return;
        }
    }

    // Replace the return variable
    mir.local_decls[RETURN_PLACE] = LocalDecl {
        mutability: Mutability::Mut,
<<<<<<< HEAD
        ty: tcx.mk_unit(),
=======
        ty: tcx.mk_nil(),
        user_ty: None,
>>>>>>> 8586ec69
        name: None,
        source_info,
        visibility_scope: source_info.scope,
        internal: false,
        is_user_variable: None,
    };

    make_generator_state_argument_indirect(tcx, def_id, &mut mir);

    // Change the generator argument from &mut to *mut
    mir.local_decls[self_arg()] = LocalDecl {
        mutability: Mutability::Mut,
        ty: tcx.mk_ptr(ty::TypeAndMut {
            ty: gen_ty,
            mutbl: hir::Mutability::MutMutable,
        }),
        user_ty: None,
        name: None,
        source_info,
        visibility_scope: source_info.scope,
        internal: false,
        is_user_variable: None,
    };

    no_landing_pads(tcx, &mut mir);

    // Make sure we remove dead blocks to remove
    // unrelated code from the resume part of the function
    simplify::remove_dead_blocks(&mut mir);

    dump_mir(tcx, None, "generator_drop", &0, source, &mut mir, |_, _| Ok(()) );

    mir
}

fn insert_term_block<'tcx>(mir: &mut Mir<'tcx>, kind: TerminatorKind<'tcx>) -> BasicBlock {
    let term_block = BasicBlock::new(mir.basic_blocks().len());
    let source_info = source_info(mir);
    mir.basic_blocks_mut().push(BasicBlockData {
        statements: Vec::new(),
        terminator: Some(Terminator {
            source_info,
            kind,
        }),
        is_cleanup: false,
    });
    term_block
}

fn insert_panic_block<'a, 'tcx>(tcx: TyCtxt<'a, 'tcx, 'tcx>,
                                mir: &mut Mir<'tcx>,
                                message: AssertMessage<'tcx>) -> BasicBlock {
    let assert_block = BasicBlock::new(mir.basic_blocks().len());
    let term = TerminatorKind::Assert {
        cond: Operand::Constant(box Constant {
            span: mir.span,
            ty: tcx.types.bool,
            user_ty: None,
            literal: ty::Const::from_bool(tcx, false),
        }),
        expected: true,
        msg: message,
        target: assert_block,
        cleanup: None,
    };

    let source_info = source_info(mir);
    mir.basic_blocks_mut().push(BasicBlockData {
        statements: Vec::new(),
        terminator: Some(Terminator {
            source_info,
            kind: term,
        }),
        is_cleanup: false,
    });

    assert_block
}

fn create_generator_resume_function<'a, 'tcx>(
        tcx: TyCtxt<'a, 'tcx, 'tcx>,
        transform: TransformVisitor<'a, 'tcx>,
        def_id: DefId,
        source: MirSource,
        mir: &mut Mir<'tcx>) {
    // Poison the generator when it unwinds
    for block in mir.basic_blocks_mut() {
        let source_info = block.terminator().source_info;
        if let &TerminatorKind::Resume = &block.terminator().kind {
            block.statements.push(transform.set_state(1, source_info));
        }
    }

    let mut cases = create_cases(mir, &transform, |point| Some(point.resume));

    use rustc::mir::interpret::EvalErrorKind::{
        GeneratorResumedAfterPanic,
        GeneratorResumedAfterReturn,
    };

    // Jump to the entry point on the 0 state
    cases.insert(0, (0, BasicBlock::new(0)));
    // Panic when resumed on the returned (1) state
    cases.insert(1, (1, insert_panic_block(tcx, mir, GeneratorResumedAfterReturn)));
    // Panic when resumed on the poisoned (2) state
    cases.insert(2, (2, insert_panic_block(tcx, mir, GeneratorResumedAfterPanic)));

    insert_switch(tcx, mir, cases, &transform, TerminatorKind::Unreachable);

    make_generator_state_argument_indirect(tcx, def_id, mir);

    no_landing_pads(tcx, mir);

    // Make sure we remove dead blocks to remove
    // unrelated code from the drop part of the function
    simplify::remove_dead_blocks(mir);

    dump_mir(tcx, None, "generator_resume", &0, source, mir, |_, _| Ok(()) );
}

fn source_info<'a, 'tcx>(mir: &Mir<'tcx>) -> SourceInfo {
    SourceInfo {
        span: mir.span,
        scope: OUTERMOST_SOURCE_SCOPE,
    }
}

fn insert_clean_drop<'a, 'tcx>(mir: &mut Mir<'tcx>) -> BasicBlock {
    let return_block = insert_term_block(mir, TerminatorKind::Return);

    // Create a block to destroy an unresumed generators. This can only destroy upvars.
    let drop_clean = BasicBlock::new(mir.basic_blocks().len());
    let term = TerminatorKind::Drop {
        location: Place::Local(self_arg()),
        target: return_block,
        unwind: None,
    };
    let source_info = source_info(mir);
    mir.basic_blocks_mut().push(BasicBlockData {
        statements: Vec::new(),
        terminator: Some(Terminator {
            source_info,
            kind: term,
        }),
        is_cleanup: false,
    });

    drop_clean
}

fn create_cases<'a, 'tcx, F>(mir: &mut Mir<'tcx>,
                          transform: &TransformVisitor<'a, 'tcx>,
                          target: F) -> Vec<(u32, BasicBlock)>
    where F: Fn(&SuspensionPoint) -> Option<BasicBlock> {
    let source_info = source_info(mir);

    transform.suspension_points.iter().filter_map(|point| {
        // Find the target for this suspension point, if applicable
        target(point).map(|target| {
            let block = BasicBlock::new(mir.basic_blocks().len());
            let mut statements = Vec::new();

            // Create StorageLive instructions for locals with live storage
            for i in 0..(mir.local_decls.len()) {
                let l = Local::new(i);
                if point.storage_liveness.contains(&l) && !transform.remap.contains_key(&l) {
                    statements.push(Statement {
                        source_info,
                        kind: StatementKind::StorageLive(l),
                    });
                }
            }

            // Then jump to the real target
            mir.basic_blocks_mut().push(BasicBlockData {
                statements,
                terminator: Some(Terminator {
                    source_info,
                    kind: TerminatorKind::Goto {
                        target,
                    },
                }),
                is_cleanup: false,
            });

            (point.state, block)
        })
    }).collect()
}

impl MirPass for StateTransform {
    fn run_pass<'a, 'tcx>(&self,
                    tcx: TyCtxt<'a, 'tcx, 'tcx>,
                    source: MirSource,
                    mir: &mut Mir<'tcx>) {
        let yield_ty = if let Some(yield_ty) = mir.yield_ty {
            yield_ty
        } else {
            // This only applies to generators
            return
        };

        assert!(mir.generator_drop.is_none());

        let def_id = source.def_id;

        // The first argument is the generator type passed by value
        let gen_ty = mir.local_decls.raw[1].ty;

        // Get the interior types and substs which typeck computed
        let (upvars, interior, movable) = match gen_ty.sty {
            ty::Generator(_, substs, movability) => {
                (substs.upvar_tys(def_id, tcx).collect(),
                 substs.witness(def_id, tcx),
                 movability == hir::GeneratorMovability::Movable)
            }
            _ => bug!(),
        };

        // Compute GeneratorState<yield_ty, return_ty>
        let state_did = tcx.lang_items().gen_state().unwrap();
        let state_adt_ref = tcx.adt_def(state_did);
        let state_substs = tcx.intern_substs(&[
            yield_ty.into(),
            mir.return_ty().into(),
        ]);
        let ret_ty = tcx.mk_adt(state_adt_ref, state_substs);

        // We rename RETURN_PLACE which has type mir.return_ty to new_ret_local
        // RETURN_PLACE then is a fresh unused local with type ret_ty.
        let new_ret_local = replace_result_variable(ret_ty, mir);

        // Extract locals which are live across suspension point into `layout`
        // `remap` gives a mapping from local indices onto generator struct indices
        // `storage_liveness` tells us which locals have live storage at suspension points
        let (remap, layout, storage_liveness) = compute_layout(
            tcx,
            source,
            upvars,
            interior,
            movable,
            mir);

        let state_field = mir.upvar_decls.len();

        // Run the transformation which converts Places from Local to generator struct
        // accesses for locals in `remap`.
        // It also rewrites `return x` and `yield y` as writing a new generator state and returning
        // GeneratorState::Complete(x) and GeneratorState::Yielded(y) respectively.
        let mut transform = TransformVisitor {
            tcx,
            state_adt_ref,
            state_substs,
            remap,
            storage_liveness,
            suspension_points: Vec::new(),
            new_ret_local,
            state_field,
        };
        transform.visit_mir(mir);

        // Update our MIR struct to reflect the changed we've made
        mir.yield_ty = None;
        mir.arg_count = 1;
        mir.spread_arg = None;
        mir.generator_layout = Some(layout);

        // Insert `drop(generator_struct)` which is used to drop upvars for generators in
        // the unresumed (0) state.
        // This is expanded to a drop ladder in `elaborate_generator_drops`.
        let drop_clean = insert_clean_drop(mir);

        dump_mir(tcx, None, "generator_pre-elab", &0, source, mir, |_, _| Ok(()) );

        // Expand `drop(generator_struct)` to a drop ladder which destroys upvars.
        // If any upvars are moved out of, drop elaboration will handle upvar destruction.
        // However we need to also elaborate the code generated by `insert_clean_drop`.
        elaborate_generator_drops(tcx, def_id, mir);

        dump_mir(tcx, None, "generator_post-transform", &0, source, mir, |_, _| Ok(()) );

        // Create a copy of our MIR and use it to create the drop shim for the generator
        let drop_shim = create_generator_drop_shim(tcx,
            &transform,
            def_id,
            source,
            gen_ty,
            &mir,
            drop_clean);

        mir.generator_drop = Some(box drop_shim);

        // Create the Generator::resume function
        create_generator_resume_function(tcx, transform, def_id, source, mir);
    }
}<|MERGE_RESOLUTION|>--- conflicted
+++ resolved
@@ -656,12 +656,8 @@
     // Replace the return variable
     mir.local_decls[RETURN_PLACE] = LocalDecl {
         mutability: Mutability::Mut,
-<<<<<<< HEAD
         ty: tcx.mk_unit(),
-=======
-        ty: tcx.mk_nil(),
         user_ty: None,
->>>>>>> 8586ec69
         name: None,
         source_info,
         visibility_scope: source_info.scope,
