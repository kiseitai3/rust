--- conflicted
+++ resolved
@@ -139,20 +139,6 @@
             let cx = &mut *cx; // NOTE reborrow @mut
             cx.rmap.insert(ctor_id);
         }
-<<<<<<< HEAD
-        for struct_def.dtor.each |dtor| {
-            {
-                let cx = &mut *cx; // NOTE reborrow @mut
-                cx.rmap.insert(dtor.node.id);
-            }
-            if generics.ty_params.len() > 0u ||
-                attr::find_inline_attr(dtor.node.attrs) != attr::ia_none
-            {
-                traverse_inline_body(cx, &dtor.node.body);
-            }
-        }
-=======
->>>>>>> 063851ff
       }
       item_ty(t, _) => {
         traverse_ty(t, cx,
