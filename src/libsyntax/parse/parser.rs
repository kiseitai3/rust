--- conflicted
+++ resolved
@@ -5637,13 +5637,8 @@
                                     maybe_append(attrs, extra_attrs));
             return Ok(item);
         }
-<<<<<<< HEAD
         if self.check_keyword(keywords::Unsafe) &&
-            self.look_ahead(1us, |t| t.is_keyword(keywords::Trait))
-=======
-        if self.token.is_keyword(keywords::Unsafe) &&
             self.look_ahead(1, |t| t.is_keyword(keywords::Trait))
->>>>>>> 9683745f
         {
             // UNSAFE TRAIT ITEM
             self.expect_keyword(keywords::Unsafe);
@@ -5659,13 +5654,8 @@
                                     maybe_append(attrs, extra_attrs));
             return Ok(item);
         }
-<<<<<<< HEAD
         if self.check_keyword(keywords::Unsafe) &&
-            self.look_ahead(1us, |t| t.is_keyword(keywords::Impl))
-=======
-        if self.token.is_keyword(keywords::Unsafe) &&
             self.look_ahead(1, |t| t.is_keyword(keywords::Impl))
->>>>>>> 9683745f
         {
             // IMPL ITEM
             self.expect_keyword(keywords::Unsafe);
@@ -5694,13 +5684,8 @@
                                     maybe_append(attrs, extra_attrs));
             return Ok(item);
         }
-<<<<<<< HEAD
         if self.check_keyword(keywords::Unsafe)
-            && self.look_ahead(1us, |t| *t != token::OpenDelim(token::Brace)) {
-=======
-        if self.token.is_keyword(keywords::Unsafe)
             && self.look_ahead(1, |t| *t != token::OpenDelim(token::Brace)) {
->>>>>>> 9683745f
             // UNSAFE FUNCTION ITEM
             self.bump();
             let abi = if self.eat_keyword(keywords::Extern) {
