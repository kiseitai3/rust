// Copyright 2012-2014 The Rust Project Developers. See the COPYRIGHT
// file at the top-level directory of this distribution and at
// http://rust-lang.org/COPYRIGHT.
//
// Licensed under the Apache License, Version 2.0 <LICENSE-APACHE or
// http://www.apache.org/licenses/LICENSE-2.0> or the MIT license
// <LICENSE-MIT or http://opensource.org/licenses/MIT>, at your
// option. This file may not be copied, modified, or distributed
// except according to those terms.

// The Rust abstract syntax tree.

pub use self::TyParamBound::*;
pub use self::UnsafeSource::*;
pub use self::ViewPath_::*;
pub use self::PathParameters::*;
pub use util::ThinVec;

use syntax_pos::{mk_sp, Span, DUMMY_SP, ExpnId};
use codemap::{respan, Spanned};
use abi::Abi;
use errors;
use parse::token::{self, keywords, InternedString};
use print::pprust;
use ptr::P;
use tokenstream::{TokenTree};

use std::fmt;
use std::rc::Rc;
use std::hash::{Hash, Hasher};
use serialize::{Encodable, Decodable, Encoder, Decoder};

/// A name is a part of an identifier, representing a string or gensym. It's
/// the result of interning.
#[derive(Clone, Copy, PartialEq, Eq, PartialOrd, Ord, Hash)]
pub struct Name(pub u32);

/// A SyntaxContext represents a chain of macro-expandings
/// and renamings. Each macro expansion corresponds to
/// a fresh u32. This u32 is a reference to a table stored
/// in thread-local storage.
/// The special value EMPTY_CTXT is used to indicate an empty
/// syntax context.
#[derive(Clone, Copy, PartialEq, Eq, Hash, Debug, RustcEncodable, RustcDecodable)]
pub struct SyntaxContext(pub u32);

/// An identifier contains a Name (index into the interner
/// table) and a SyntaxContext to track renaming and
/// macro expansion per Flatt et al., "Macros That Work Together"
#[derive(Clone, Copy, Eq)]
pub struct Ident {
    pub name: Name,
    pub ctxt: SyntaxContext
}

impl Name {
    pub fn as_str(self) -> token::InternedString {
        token::InternedString::new_from_name(self)
    }
}

impl fmt::Debug for Name {
    fn fmt(&self, f: &mut fmt::Formatter) -> fmt::Result {
        write!(f, "{}({})", self, self.0)
    }
}

impl fmt::Display for Name {
    fn fmt(&self, f: &mut fmt::Formatter) -> fmt::Result {
        fmt::Display::fmt(&self.as_str(), f)
    }
}

impl Encodable for Name {
    fn encode<S: Encoder>(&self, s: &mut S) -> Result<(), S::Error> {
        s.emit_str(&self.as_str())
    }
}

impl Decodable for Name {
    fn decode<D: Decoder>(d: &mut D) -> Result<Name, D::Error> {
        Ok(token::intern(&d.read_str()?[..]))
    }
}

pub const EMPTY_CTXT : SyntaxContext = SyntaxContext(0);

impl Ident {
    pub fn new(name: Name, ctxt: SyntaxContext) -> Ident {
        Ident {name: name, ctxt: ctxt}
    }
    pub const fn with_empty_ctxt(name: Name) -> Ident {
        Ident {name: name, ctxt: EMPTY_CTXT}
    }
}

impl PartialEq for Ident {
    fn eq(&self, other: &Ident) -> bool {
        if self.ctxt != other.ctxt {
            // There's no one true way to compare Idents. They can be compared
            // non-hygienically `id1.name == id2.name`, hygienically
            // `mtwt::resolve(id1) == mtwt::resolve(id2)`, or even member-wise
            // `(id1.name, id1.ctxt) == (id2.name, id2.ctxt)` depending on the situation.
            // Ideally, PartialEq should not be implemented for Ident at all, but that
            // would be too impractical, because many larger structures (Token, in particular)
            // including Idents as their parts derive PartialEq and use it for non-hygienic
            // comparisons. That's why PartialEq is implemented and defaults to non-hygienic
            // comparison. Hash is implemented too and is consistent with PartialEq, i.e. only
            // the name of Ident is hashed. Still try to avoid comparing idents in your code
            // (especially as keys in hash maps), use one of the three methods listed above
            // explicitly.
            //
            // If you see this panic, then some idents from different contexts were compared
            // non-hygienically. It's likely a bug. Use one of the three comparison methods
            // listed above explicitly.

            panic!("idents with different contexts are compared with operator `==`: \
                {:?}, {:?}.", self, other);
        }

        self.name == other.name
    }
}

impl Hash for Ident {
    fn hash<H: Hasher>(&self, state: &mut H) {
        self.name.hash(state)
    }
}

impl fmt::Debug for Ident {
    fn fmt(&self, f: &mut fmt::Formatter) -> fmt::Result {
        write!(f, "{}#{}", self.name, self.ctxt.0)
    }
}

impl fmt::Display for Ident {
    fn fmt(&self, f: &mut fmt::Formatter) -> fmt::Result {
        fmt::Display::fmt(&self.name, f)
    }
}

impl Encodable for Ident {
    fn encode<S: Encoder>(&self, s: &mut S) -> Result<(), S::Error> {
        self.name.encode(s)
    }
}

impl Decodable for Ident {
    fn decode<D: Decoder>(d: &mut D) -> Result<Ident, D::Error> {
        Ok(Ident::with_empty_ctxt(Name::decode(d)?))
    }
}

/// A mark represents a unique id associated with a macro expansion
pub type Mrk = u32;

#[derive(Clone, PartialEq, Eq, RustcEncodable, RustcDecodable, Hash, Copy)]
pub struct Lifetime {
    pub id: NodeId,
    pub span: Span,
    pub name: Name
}

impl fmt::Debug for Lifetime {
    fn fmt(&self, f: &mut fmt::Formatter) -> fmt::Result {
        write!(f, "lifetime({}: {})", self.id, pprust::lifetime_to_string(self))
    }
}

/// A lifetime definition, e.g. `'a: 'b+'c+'d`
#[derive(Clone, PartialEq, Eq, RustcEncodable, RustcDecodable, Hash, Debug)]
pub struct LifetimeDef {
    pub lifetime: Lifetime,
    pub bounds: Vec<Lifetime>
}

/// A "Path" is essentially Rust's notion of a name.
///
/// It's represented as a sequence of identifiers,
/// along with a bunch of supporting information.
///
/// E.g. `std::cmp::PartialEq`
#[derive(Clone, PartialEq, Eq, RustcEncodable, RustcDecodable, Hash)]
pub struct Path {
    pub span: Span,
    /// A `::foo` path, is relative to the crate root rather than current
    /// module (like paths in an import).
    pub global: bool,
    /// The segments in the path: the things separated by `::`.
    pub segments: Vec<PathSegment>,
}

impl fmt::Debug for Path {
    fn fmt(&self, f: &mut fmt::Formatter) -> fmt::Result {
        write!(f, "path({})", pprust::path_to_string(self))
    }
}

impl fmt::Display for Path {
    fn fmt(&self, f: &mut fmt::Formatter) -> fmt::Result {
        write!(f, "{}", pprust::path_to_string(self))
    }
}

impl Path {
    // convert a span and an identifier to the corresponding
    // 1-segment path
    pub fn from_ident(s: Span, identifier: Ident) -> Path {
        Path {
            span: s,
            global: false,
            segments: vec!(
                PathSegment {
                    identifier: identifier,
                    parameters: PathParameters::none()
                }
            ),
        }
    }
}

/// A segment of a path: an identifier, an optional lifetime, and a set of types.
///
/// E.g. `std`, `String` or `Box<T>`
#[derive(Clone, PartialEq, Eq, RustcEncodable, RustcDecodable, Hash, Debug)]
pub struct PathSegment {
    /// The identifier portion of this path segment.
    pub identifier: Ident,

    /// Type/lifetime parameters attached to this path. They come in
    /// two flavors: `Path<A,B,C>` and `Path(A,B) -> C`. Note that
    /// this is more than just simple syntactic sugar; the use of
    /// parens affects the region binding rules, so we preserve the
    /// distinction.
    pub parameters: PathParameters,
}

/// Parameters of a path segment.
///
/// E.g. `<A, B>` as in `Foo<A, B>` or `(A, B)` as in `Foo(A, B)`
#[derive(Clone, PartialEq, Eq, RustcEncodable, RustcDecodable, Hash, Debug)]
pub enum PathParameters {
    /// The `<'a, A,B,C>` in `foo::bar::baz::<'a, A,B,C>`
    AngleBracketed(AngleBracketedParameterData),
    /// The `(A,B)` and `C` in `Foo(A,B) -> C`
    Parenthesized(ParenthesizedParameterData),
}

impl PathParameters {
    pub fn none() -> PathParameters {
        PathParameters::AngleBracketed(AngleBracketedParameterData {
            lifetimes: Vec::new(),
            types: P::new(),
            bindings: P::new(),
        })
    }

    pub fn is_empty(&self) -> bool {
        match *self {
            PathParameters::AngleBracketed(ref data) => data.is_empty(),

            // Even if the user supplied no types, something like
            // `X()` is equivalent to `X<(),()>`.
            PathParameters::Parenthesized(..) => false,
        }
    }

    pub fn has_lifetimes(&self) -> bool {
        match *self {
            PathParameters::AngleBracketed(ref data) => !data.lifetimes.is_empty(),
            PathParameters::Parenthesized(_) => false,
        }
    }

    pub fn has_types(&self) -> bool {
        match *self {
            PathParameters::AngleBracketed(ref data) => !data.types.is_empty(),
            PathParameters::Parenthesized(..) => true,
        }
    }

    /// Returns the types that the user wrote. Note that these do not necessarily map to the type
    /// parameters in the parenthesized case.
    pub fn types(&self) -> Vec<&P<Ty>> {
        match *self {
            PathParameters::AngleBracketed(ref data) => {
                data.types.iter().collect()
            }
            PathParameters::Parenthesized(ref data) => {
                data.inputs.iter()
                    .chain(data.output.iter())
                    .collect()
            }
        }
    }

    pub fn lifetimes(&self) -> Vec<&Lifetime> {
        match *self {
            PathParameters::AngleBracketed(ref data) => {
                data.lifetimes.iter().collect()
            }
            PathParameters::Parenthesized(_) => {
                Vec::new()
            }
        }
    }

    pub fn bindings(&self) -> Vec<&TypeBinding> {
        match *self {
            PathParameters::AngleBracketed(ref data) => {
                data.bindings.iter().collect()
            }
            PathParameters::Parenthesized(_) => {
                Vec::new()
            }
        }
    }
}

/// A path like `Foo<'a, T>`
#[derive(Clone, PartialEq, Eq, RustcEncodable, RustcDecodable, Hash, Debug)]
pub struct AngleBracketedParameterData {
    /// The lifetime parameters for this path segment.
    pub lifetimes: Vec<Lifetime>,
    /// The type parameters for this path segment, if present.
    pub types: P<[P<Ty>]>,
    /// Bindings (equality constraints) on associated types, if present.
    ///
    /// E.g., `Foo<A=Bar>`.
    pub bindings: P<[TypeBinding]>,
}

impl AngleBracketedParameterData {
    fn is_empty(&self) -> bool {
        self.lifetimes.is_empty() && self.types.is_empty() && self.bindings.is_empty()
    }
}

/// A path like `Foo(A,B) -> C`
#[derive(Clone, PartialEq, Eq, RustcEncodable, RustcDecodable, Hash, Debug)]
pub struct ParenthesizedParameterData {
    /// Overall span
    pub span: Span,

    /// `(A,B)`
    pub inputs: Vec<P<Ty>>,

    /// `C`
    pub output: Option<P<Ty>>,
}

pub type CrateNum = u32;

pub type NodeId = u32;

/// Node id used to represent the root of the crate.
pub const CRATE_NODE_ID: NodeId = 0;

/// When parsing and doing expansions, we initially give all AST nodes this AST
/// node value. Then later, in the renumber pass, we renumber them to have
/// small, positive ids.
pub const DUMMY_NODE_ID: NodeId = !0;

pub trait NodeIdAssigner {
    fn next_node_id(&self) -> NodeId;
    fn peek_node_id(&self) -> NodeId;

    fn diagnostic(&self) -> &errors::Handler {
        panic!("this ID assigner cannot emit diagnostics")
    }
}

/// The AST represents all type param bounds as types.
/// typeck::collect::compute_bounds matches these against
/// the "special" built-in traits (see middle::lang_items) and
/// detects Copy, Send and Sync.
#[derive(Clone, PartialEq, Eq, RustcEncodable, RustcDecodable, Hash, Debug)]
pub enum TyParamBound {
    TraitTyParamBound(PolyTraitRef, TraitBoundModifier),
    RegionTyParamBound(Lifetime)
}

/// A modifier on a bound, currently this is only used for `?Sized`, where the
/// modifier is `Maybe`. Negative bounds should also be handled here.
#[derive(Copy, Clone, PartialEq, Eq, RustcEncodable, RustcDecodable, Hash, Debug)]
pub enum TraitBoundModifier {
    None,
    Maybe,
}

pub type TyParamBounds = P<[TyParamBound]>;

#[derive(Clone, PartialEq, Eq, RustcEncodable, RustcDecodable, Hash, Debug)]
pub struct TyParam {
    pub ident: Ident,
    pub id: NodeId,
    pub bounds: TyParamBounds,
    pub default: Option<P<Ty>>,
    pub span: Span
}

/// Represents lifetimes and type parameters attached to a declaration
/// of a function, enum, trait, etc.
#[derive(Clone, PartialEq, Eq, RustcEncodable, RustcDecodable, Hash, Debug)]
pub struct Generics {
    pub lifetimes: Vec<LifetimeDef>,
    pub ty_params: P<[TyParam]>,
    pub where_clause: WhereClause,
}

impl Generics {
    pub fn is_lt_parameterized(&self) -> bool {
        !self.lifetimes.is_empty()
    }
    pub fn is_type_parameterized(&self) -> bool {
        !self.ty_params.is_empty()
    }
    pub fn is_parameterized(&self) -> bool {
        self.is_lt_parameterized() || self.is_type_parameterized()
    }
}

impl Default for Generics {
    fn default() ->  Generics {
        Generics {
            lifetimes: Vec::new(),
            ty_params: P::new(),
            where_clause: WhereClause {
                id: DUMMY_NODE_ID,
                predicates: Vec::new(),
            }
        }
    }
}

/// A `where` clause in a definition
#[derive(Clone, PartialEq, Eq, RustcEncodable, RustcDecodable, Hash, Debug)]
pub struct WhereClause {
    pub id: NodeId,
    pub predicates: Vec<WherePredicate>,
}

/// A single predicate in a `where` clause
#[derive(Clone, PartialEq, Eq, RustcEncodable, RustcDecodable, Hash, Debug)]
pub enum WherePredicate {
    /// A type binding, e.g. `for<'c> Foo: Send+Clone+'c`
    BoundPredicate(WhereBoundPredicate),
    /// A lifetime predicate, e.g. `'a: 'b+'c`
    RegionPredicate(WhereRegionPredicate),
    /// An equality predicate (unsupported)
    EqPredicate(WhereEqPredicate),
}

/// A type bound.
///
/// E.g. `for<'c> Foo: Send+Clone+'c`
#[derive(Clone, PartialEq, Eq, RustcEncodable, RustcDecodable, Hash, Debug)]
pub struct WhereBoundPredicate {
    pub span: Span,
    /// Any lifetimes from a `for` binding
    pub bound_lifetimes: Vec<LifetimeDef>,
    /// The type being bounded
    pub bounded_ty: P<Ty>,
    /// Trait and lifetime bounds (`Clone+Send+'static`)
    pub bounds: TyParamBounds,
}

/// A lifetime predicate.
///
/// E.g. `'a: 'b+'c`
#[derive(Clone, PartialEq, Eq, RustcEncodable, RustcDecodable, Hash, Debug)]
pub struct WhereRegionPredicate {
    pub span: Span,
    pub lifetime: Lifetime,
    pub bounds: Vec<Lifetime>,
}

/// An equality predicate (unsupported).
///
/// E.g. `T=int`
#[derive(Clone, PartialEq, Eq, RustcEncodable, RustcDecodable, Hash, Debug)]
pub struct WhereEqPredicate {
    pub id: NodeId,
    pub span: Span,
    pub path: Path,
    pub ty: P<Ty>,
}

/// The set of MetaItems that define the compilation environment of the crate,
/// used to drive conditional compilation
pub type CrateConfig = Vec<P<MetaItem>>;

#[derive(Clone, PartialEq, Eq, RustcEncodable, RustcDecodable, Hash, Debug)]
pub struct Crate {
    pub module: Mod,
    pub attrs: Vec<Attribute>,
    pub config: CrateConfig,
    pub span: Span,
    pub exported_macros: Vec<MacroDef>,
}

/// A spanned compile-time attribute item.
///
/// E.g. `#[test]`, `#[derive(..)]` or `#[feature = "foo"]`
pub type MetaItem = Spanned<MetaItemKind>;

/// A compile-time attribute item.
///
/// E.g. `#[test]`, `#[derive(..)]` or `#[feature = "foo"]`
#[derive(Clone, Eq, RustcEncodable, RustcDecodable, Hash, Debug)]
pub enum MetaItemKind {
    /// Word meta item.
    ///
    /// E.g. `test` as in `#[test]`
    Word(InternedString),
    /// List meta item.
    ///
    /// E.g. `derive(..)` as in `#[derive(..)]`
    List(InternedString, Vec<P<MetaItem>>),
    /// Name value meta item.
    ///
    /// E.g. `feature = "foo"` as in `#[feature = "foo"]`
    NameValue(InternedString, Lit),
}

// can't be derived because the MetaItemKind::List requires an unordered comparison
impl PartialEq for MetaItemKind {
    fn eq(&self, other: &MetaItemKind) -> bool {
        use self::MetaItemKind::*;
        match *self {
            Word(ref ns) => match *other {
                Word(ref no) => (*ns) == (*no),
                _ => false
            },
            NameValue(ref ns, ref vs) => match *other {
                NameValue(ref no, ref vo) => {
                    (*ns) == (*no) && vs.node == vo.node
                }
                _ => false
            },
            List(ref ns, ref miss) => match *other {
                List(ref no, ref miso) => {
                    ns == no &&
                        miss.iter().all(|mi| miso.iter().any(|x| x.node == mi.node))
                }
                _ => false
            }
        }
    }
}

/// A Block (`{ .. }`).
///
/// E.g. `{ .. }` as in `fn foo() { .. }`
#[derive(Clone, PartialEq, Eq, RustcEncodable, RustcDecodable, Hash, Debug)]
pub struct Block {
    /// Statements in a block
    pub stmts: Vec<Stmt>,
    pub id: NodeId,
    /// Distinguishes between `unsafe { ... }` and `{ ... }`
    pub rules: BlockCheckMode,
    pub span: Span,
}

#[derive(Clone, PartialEq, Eq, RustcEncodable, RustcDecodable, Hash)]
pub struct Pat {
    pub id: NodeId,
    pub node: PatKind,
    pub span: Span,
}

impl fmt::Debug for Pat {
    fn fmt(&self, f: &mut fmt::Formatter) -> fmt::Result {
        write!(f, "pat({}: {})", self.id, pprust::pat_to_string(self))
    }
}

impl Pat {
    pub fn walk<F>(&self, it: &mut F) -> bool
        where F: FnMut(&Pat) -> bool
    {
        if !it(self) {
            return false;
        }

        match self.node {
            PatKind::Ident(_, _, Some(ref p)) => p.walk(it),
            PatKind::Struct(_, ref fields, _) => {
                fields.iter().all(|field| field.node.pat.walk(it))
            }
            PatKind::TupleStruct(_, ref s, _) | PatKind::Tuple(ref s, _) => {
                s.iter().all(|p| p.walk(it))
            }
            PatKind::Box(ref s) | PatKind::Ref(ref s, _) => {
                s.walk(it)
            }
            PatKind::Vec(ref before, ref slice, ref after) => {
                before.iter().all(|p| p.walk(it)) &&
                slice.iter().all(|p| p.walk(it)) &&
                after.iter().all(|p| p.walk(it))
            }
            PatKind::Wild |
            PatKind::Lit(_) |
            PatKind::Range(_, _) |
            PatKind::Ident(_, _, _) |
            PatKind::Path(..) |
            PatKind::Mac(_) => {
                true
            }
        }
    }
}

/// A single field in a struct pattern
///
/// Patterns like the fields of Foo `{ x, ref y, ref mut z }`
/// are treated the same as` x: x, y: ref y, z: ref mut z`,
/// except is_shorthand is true
#[derive(Clone, PartialEq, Eq, RustcEncodable, RustcDecodable, Hash, Debug)]
pub struct FieldPat {
    /// The identifier for the field
    pub ident: Ident,
    /// The pattern the field is destructured to
    pub pat: P<Pat>,
    pub is_shorthand: bool,
}

#[derive(Clone, PartialEq, Eq, RustcEncodable, RustcDecodable, Hash, Debug, Copy)]
pub enum BindingMode {
    ByRef(Mutability),
    ByValue(Mutability),
}

#[derive(Clone, PartialEq, Eq, RustcEncodable, RustcDecodable, Hash, Debug)]
pub enum PatKind {
    /// Represents a wildcard pattern (`_`)
    Wild,

    /// A `PatKind::Ident` may either be a new bound variable (`ref mut binding @ OPT_SUBPATTERN`),
    /// or a unit struct/variant pattern, or a const pattern (in the last two cases the third
    /// field must be `None`). Disambiguation cannot be done with parser alone, so it happens
    /// during name resolution.
    Ident(BindingMode, SpannedIdent, Option<P<Pat>>),

    /// A struct or struct variant pattern, e.g. `Variant {x, y, ..}`.
    /// The `bool` is `true` in the presence of a `..`.
    Struct(Path, Vec<Spanned<FieldPat>>, bool),

    /// A tuple struct/variant pattern `Variant(x, y, .., z)`.
    /// If the `..` pattern fragment is present, then `Option<usize>` denotes its position.
    /// 0 <= position <= subpats.len()
    TupleStruct(Path, Vec<P<Pat>>, Option<usize>),

    /// A possibly qualified path pattern.
    /// Unquailfied path patterns `A::B::C` can legally refer to variants, structs, constants
    /// or associated constants. Quailfied path patterns `<A>::B::C`/`<A as Trait>::B::C` can
    /// only legally refer to associated constants.
    Path(Option<QSelf>, Path),

    /// A tuple pattern `(a, b)`.
    /// If the `..` pattern fragment is present, then `Option<usize>` denotes its position.
    /// 0 <= position <= subpats.len()
    Tuple(Vec<P<Pat>>, Option<usize>),
    /// A `box` pattern
    Box(P<Pat>),
    /// A reference pattern, e.g. `&mut (a, b)`
    Ref(P<Pat>, Mutability),
    /// A literal
    Lit(P<Expr>),
    /// A range pattern, e.g. `1...2`
    Range(P<Expr>, P<Expr>),
    /// `[a, b, ..i, y, z]` is represented as:
    ///     `PatKind::Vec(box [a, b], Some(i), box [y, z])`
    Vec(Vec<P<Pat>>, Option<P<Pat>>, Vec<P<Pat>>),
    /// A macro pattern; pre-expansion
    Mac(Mac),
}

#[derive(Clone, PartialEq, Eq, RustcEncodable, RustcDecodable, Hash, Debug, Copy)]
pub enum Mutability {
    Mutable,
    Immutable,
}

#[derive(Clone, PartialEq, Eq, RustcEncodable, RustcDecodable, Hash, Debug, Copy)]
pub enum BinOpKind {
    /// The `+` operator (addition)
    Add,
    /// The `-` operator (subtraction)
    Sub,
    /// The `*` operator (multiplication)
    Mul,
    /// The `/` operator (division)
    Div,
    /// The `%` operator (modulus)
    Rem,
    /// The `&&` operator (logical and)
    And,
    /// The `||` operator (logical or)
    Or,
    /// The `^` operator (bitwise xor)
    BitXor,
    /// The `&` operator (bitwise and)
    BitAnd,
    /// The `|` operator (bitwise or)
    BitOr,
    /// The `<<` operator (shift left)
    Shl,
    /// The `>>` operator (shift right)
    Shr,
    /// The `==` operator (equality)
    Eq,
    /// The `<` operator (less than)
    Lt,
    /// The `<=` operator (less than or equal to)
    Le,
    /// The `!=` operator (not equal to)
    Ne,
    /// The `>=` operator (greater than or equal to)
    Ge,
    /// The `>` operator (greater than)
    Gt,
}

impl BinOpKind {
    pub fn to_string(&self) -> &'static str {
        use self::BinOpKind::*;
        match *self {
            Add => "+",
            Sub => "-",
            Mul => "*",
            Div => "/",
            Rem => "%",
            And => "&&",
            Or => "||",
            BitXor => "^",
            BitAnd => "&",
            BitOr => "|",
            Shl => "<<",
            Shr => ">>",
            Eq => "==",
            Lt => "<",
            Le => "<=",
            Ne => "!=",
            Ge => ">=",
            Gt => ">",
        }
    }
    pub fn lazy(&self) -> bool {
        match *self {
            BinOpKind::And | BinOpKind::Or => true,
            _ => false
        }
    }

    pub fn is_shift(&self) -> bool {
        match *self {
            BinOpKind::Shl | BinOpKind::Shr => true,
            _ => false
        }
    }
    pub fn is_comparison(&self) -> bool {
        use self::BinOpKind::*;
        match *self {
            Eq | Lt | Le | Ne | Gt | Ge =>
            true,
            And | Or | Add | Sub | Mul | Div | Rem |
            BitXor | BitAnd | BitOr | Shl | Shr =>
            false,
        }
    }
    /// Returns `true` if the binary operator takes its arguments by value
    pub fn is_by_value(&self) -> bool {
        !self.is_comparison()
    }
}

pub type BinOp = Spanned<BinOpKind>;

#[derive(Clone, PartialEq, Eq, RustcEncodable, RustcDecodable, Hash, Debug, Copy)]
pub enum UnOp {
    /// The `*` operator for dereferencing
    Deref,
    /// The `!` operator for logical inversion
    Not,
    /// The `-` operator for negation
    Neg,
}

impl UnOp {
    /// Returns `true` if the unary operator takes its argument by value
    pub fn is_by_value(u: UnOp) -> bool {
        match u {
            UnOp::Neg | UnOp::Not => true,
            _ => false,
        }
    }

    pub fn to_string(op: UnOp) -> &'static str {
        match op {
            UnOp::Deref => "*",
            UnOp::Not => "!",
            UnOp::Neg => "-",
        }
    }
}

/// A statement
#[derive(Clone, PartialEq, Eq, RustcEncodable, RustcDecodable, Hash)]
pub struct Stmt {
    pub id: NodeId,
    pub node: StmtKind,
    pub span: Span,
}

impl fmt::Debug for Stmt {
    fn fmt(&self, f: &mut fmt::Formatter) -> fmt::Result {
        write!(f, "stmt({}: {})", self.id.to_string(), pprust::stmt_to_string(self))
    }
}


#[derive(Clone, PartialEq, Eq, RustcEncodable, RustcDecodable, Hash)]
pub enum StmtKind {
    /// A local (let) binding.
    Local(P<Local>),

<<<<<<< HEAD
    /// An item definition.
    Item(P<Item>),
=======
    /// Expr without trailing semi-colon
    Expr(P<Expr>, NodeId),
>>>>>>> 8cad2519

    /// Expr without trailing semi-colon (must have unit type).
    Expr(P<Expr>),

    Semi(P<Expr>),

    Mac(P<(Mac, MacStmtStyle, ThinVec<Attribute>)>),
}

#[derive(Clone, Copy, PartialEq, Eq, RustcEncodable, RustcDecodable, Hash, Debug)]
pub enum MacStmtStyle {
    /// The macro statement had a trailing semicolon, e.g. `foo! { ... };`
    /// `foo!(...);`, `foo![...];`
    Semicolon,
    /// The macro statement had braces; e.g. foo! { ... }
    Braces,
    /// The macro statement had parentheses or brackets and no semicolon; e.g.
    /// `foo!(...)`. All of these will end up being converted into macro
    /// expressions.
    NoBraces,
}

// FIXME (pending discussion of #1697, #2178...): local should really be
// a refinement on pat.
/// Local represents a `let` statement, e.g., `let <pat>:<ty> = <expr>;`
#[derive(Clone, PartialEq, Eq, RustcEncodable, RustcDecodable, Hash, Debug)]
pub struct Local {
    pub pat: P<Pat>,
    pub ty: Option<P<Ty>>,
    /// Initializer expression to set the value, if any
    pub init: Option<P<Expr>>,
    pub id: NodeId,
    pub span: Span,
    pub attrs: ThinVec<Attribute>,
}

/// An arm of a 'match'.
///
/// E.g. `0...10 => { println!("match!") }` as in
///
/// ```rust,ignore
/// match n {
///     0...10 => { println!("match!") },
///     // ..
/// }
/// ```
#[derive(Clone, PartialEq, Eq, RustcEncodable, RustcDecodable, Hash, Debug)]
pub struct Arm {
    pub attrs: Vec<Attribute>,
    pub pats: Vec<P<Pat>>,
    pub guard: Option<P<Expr>>,
    pub body: P<Expr>,
}

#[derive(Clone, PartialEq, Eq, RustcEncodable, RustcDecodable, Hash, Debug)]
pub struct Field {
    pub ident: SpannedIdent,
    pub expr: P<Expr>,
    pub span: Span,
}

pub type SpannedIdent = Spanned<Ident>;

#[derive(Clone, PartialEq, Eq, RustcEncodable, RustcDecodable, Hash, Debug, Copy)]
pub enum BlockCheckMode {
    Default,
    Unsafe(UnsafeSource),
}

#[derive(Clone, PartialEq, Eq, RustcEncodable, RustcDecodable, Hash, Debug, Copy)]
pub enum UnsafeSource {
    CompilerGenerated,
    UserProvided,
}

/// An expression
#[derive(Clone, PartialEq, Eq, RustcEncodable, RustcDecodable, Hash,)]
pub struct Expr {
    pub id: NodeId,
    pub node: ExprKind,
    pub span: Span,
    pub attrs: ThinVec<Attribute>
}

impl fmt::Debug for Expr {
    fn fmt(&self, f: &mut fmt::Formatter) -> fmt::Result {
        write!(f, "expr({}: {})", self.id, pprust::expr_to_string(self))
    }
}

/// Limit types of a range (inclusive or exclusive)
#[derive(Copy, Clone, PartialEq, Eq, RustcEncodable, RustcDecodable, Hash, Debug)]
pub enum RangeLimits {
    /// Inclusive at the beginning, exclusive at the end
    HalfOpen,
    /// Inclusive at the beginning and end
    Closed,
}

#[derive(Clone, PartialEq, Eq, RustcEncodable, RustcDecodable, Hash, Debug)]
pub enum ExprKind {
    /// A `box x` expression.
    Box(P<Expr>),
    /// First expr is the place; second expr is the value.
    InPlace(P<Expr>, P<Expr>),
    /// An array (`[a, b, c, d]`)
    Vec(Vec<P<Expr>>),
    /// A function call
    ///
    /// The first field resolves to the function itself,
    /// and the second field is the list of arguments
    Call(P<Expr>, Vec<P<Expr>>),
    /// A method call (`x.foo::<Bar, Baz>(a, b, c, d)`)
    ///
    /// The `SpannedIdent` is the identifier for the method name.
    /// The vector of `Ty`s are the ascripted type parameters for the method
    /// (within the angle brackets).
    ///
    /// The first element of the vector of `Expr`s is the expression that evaluates
    /// to the object on which the method is being called on (the receiver),
    /// and the remaining elements are the rest of the arguments.
    ///
    /// Thus, `x.foo::<Bar, Baz>(a, b, c, d)` is represented as
    /// `ExprKind::MethodCall(foo, [Bar, Baz], [x, a, b, c, d])`.
    MethodCall(SpannedIdent, Vec<P<Ty>>, Vec<P<Expr>>),
    /// A tuple (`(a, b, c ,d)`)
    Tup(Vec<P<Expr>>),
    /// A binary operation (For example: `a + b`, `a * b`)
    Binary(BinOp, P<Expr>, P<Expr>),
    /// A unary operation (For example: `!x`, `*x`)
    Unary(UnOp, P<Expr>),
    /// A literal (For example: `1`, `"foo"`)
    Lit(P<Lit>),
    /// A cast (`foo as f64`)
    Cast(P<Expr>, P<Ty>),
    Type(P<Expr>, P<Ty>),
    /// An `if` block, with an optional else block
    ///
    /// `if expr { block } else { expr }`
    If(P<Expr>, P<Block>, Option<P<Expr>>),
    /// An `if let` expression with an optional else block
    ///
    /// `if let pat = expr { block } else { expr }`
    ///
    /// This is desugared to a `match` expression.
    IfLet(P<Pat>, P<Expr>, P<Block>, Option<P<Expr>>),
    /// A while loop, with an optional label
    ///
    /// `'label: while expr { block }`
    While(P<Expr>, P<Block>, Option<SpannedIdent>),
    /// A while-let loop, with an optional label
    ///
    /// `'label: while let pat = expr { block }`
    ///
    /// This is desugared to a combination of `loop` and `match` expressions.
    WhileLet(P<Pat>, P<Expr>, P<Block>, Option<SpannedIdent>),
    /// A for loop, with an optional label
    ///
    /// `'label: for pat in expr { block }`
    ///
    /// This is desugared to a combination of `loop` and `match` expressions.
    ForLoop(P<Pat>, P<Expr>, P<Block>, Option<SpannedIdent>),
    /// Conditionless loop (can be exited with break, continue, or return)
    ///
    /// `'label: loop { block }`
    Loop(P<Block>, Option<SpannedIdent>),
    /// A `match` block.
    Match(P<Expr>, Vec<Arm>),
    /// A closure (for example, `move |a, b, c| {a + b + c}`)
    ///
    /// The final span is the span of the argument block `|...|`
    Closure(CaptureBy, P<FnDecl>, P<Block>, Span),
    /// A block (`{ ... }`)
    Block(P<Block>),

    /// An assignment (`a = foo()`)
    Assign(P<Expr>, P<Expr>),
    /// An assignment with an operator
    ///
    /// For example, `a += 1`.
    AssignOp(BinOp, P<Expr>, P<Expr>),
    /// Access of a named struct field (`obj.foo`)
    Field(P<Expr>, SpannedIdent),
    /// Access of an unnamed field of a struct or tuple-struct
    ///
    /// For example, `foo.0`.
    TupField(P<Expr>, Spanned<usize>),
    /// An indexing operation (`foo[2]`)
    Index(P<Expr>, P<Expr>),
    /// A range (`1..2`, `1..`, `..2`, `1...2`, `1...`, `...2`)
    Range(Option<P<Expr>>, Option<P<Expr>>, RangeLimits),

    /// Variable reference, possibly containing `::` and/or type
    /// parameters, e.g. foo::bar::<baz>.
    ///
    /// Optionally "qualified",
    /// E.g. `<Vec<T> as SomeTrait>::SomeType`.
    Path(Option<QSelf>, Path),

    /// A referencing operation (`&a` or `&mut a`)
    AddrOf(Mutability, P<Expr>),
    /// A `break`, with an optional label to break
    Break(Option<SpannedIdent>),
    /// A `continue`, with an optional label
    Continue(Option<SpannedIdent>),
    /// A `return`, with an optional value to be returned
    Ret(Option<P<Expr>>),

    /// Output of the `asm!()` macro
    InlineAsm(InlineAsm),

    /// A macro invocation; pre-expansion
    Mac(Mac),

    /// A struct literal expression.
    ///
    /// For example, `Foo {x: 1, y: 2}`, or
    /// `Foo {x: 1, .. base}`, where `base` is the `Option<Expr>`.
    Struct(Path, Vec<Field>, Option<P<Expr>>),

    /// An array literal constructed from one repeated element.
    ///
    /// For example, `[1; 5]`. The first expression is the element
    /// to be repeated; the second is the number of times to repeat it.
    Repeat(P<Expr>, P<Expr>),

    /// No-op: used solely so we can pretty-print faithfully
    Paren(P<Expr>),

    /// `expr?`
    Try(P<Expr>),
}

/// The explicit Self type in a "qualified path". The actual
/// path, including the trait and the associated item, is stored
/// separately. `position` represents the index of the associated
/// item qualified with this Self type.
///
/// ```rust,ignore
/// <Vec<T> as a::b::Trait>::AssociatedItem
///  ^~~~~     ~~~~~~~~~~~~~~^
///  ty        position = 3
///
/// <Vec<T>>::AssociatedItem
///  ^~~~~    ^
///  ty       position = 0
/// ```
#[derive(Clone, PartialEq, Eq, RustcEncodable, RustcDecodable, Hash, Debug)]
pub struct QSelf {
    pub ty: P<Ty>,
    pub position: usize
}

/// A capture clause
#[derive(Clone, PartialEq, Eq, RustcEncodable, RustcDecodable, Hash, Debug, Copy)]
pub enum CaptureBy {
    Value,
    Ref,
}

pub type Mac = Spanned<Mac_>;

/// Represents a macro invocation. The Path indicates which macro
/// is being invoked, and the vector of token-trees contains the source
/// of the macro invocation.
///
/// NB: the additional ident for a macro_rules-style macro is actually
/// stored in the enclosing item. Oog.
#[derive(Clone, PartialEq, Eq, RustcEncodable, RustcDecodable, Hash, Debug)]
pub struct Mac_ {
    pub path: Path,
    pub tts: Vec<TokenTree>,
}

#[derive(Clone, PartialEq, Eq, RustcEncodable, RustcDecodable, Hash, Debug, Copy)]
pub enum StrStyle {
    /// A regular string, like `"foo"`
    Cooked,
    /// A raw string, like `r##"foo"##`
    ///
    /// The uint is the number of `#` symbols used
    Raw(usize)
}

/// A literal
pub type Lit = Spanned<LitKind>;

#[derive(Clone, PartialEq, Eq, RustcEncodable, RustcDecodable, Hash, Debug, Copy)]
pub enum LitIntType {
    Signed(IntTy),
    Unsigned(UintTy),
    Unsuffixed,
}

/// Literal kind.
///
/// E.g. `"foo"`, `42`, `12.34` or `bool`
#[derive(Clone, PartialEq, Eq, RustcEncodable, RustcDecodable, Hash, Debug)]
pub enum LitKind {
    /// A string literal (`"foo"`)
    Str(InternedString, StrStyle),
    /// A byte string (`b"foo"`)
    ByteStr(Rc<Vec<u8>>),
    /// A byte char (`b'f'`)
    Byte(u8),
    /// A character literal (`'a'`)
    Char(char),
    /// An integer literal (`1`)
    Int(u64, LitIntType),
    /// A float literal (`1f64` or `1E10f64`)
    Float(InternedString, FloatTy),
    /// A float literal without a suffix (`1.0 or 1.0E10`)
    FloatUnsuffixed(InternedString),
    /// A boolean literal
    Bool(bool),
}

impl LitKind {
    /// Returns true if this literal is a string and false otherwise.
    pub fn is_str(&self) -> bool {
        match *self {
            LitKind::Str(..) => true,
            _ => false,
        }
    }
}

// NB: If you change this, you'll probably want to change the corresponding
// type structure in middle/ty.rs as well.
#[derive(Clone, PartialEq, Eq, RustcEncodable, RustcDecodable, Hash, Debug)]
pub struct MutTy {
    pub ty: P<Ty>,
    pub mutbl: Mutability,
}

/// Represents a method's signature in a trait declaration,
/// or in an implementation.
#[derive(Clone, PartialEq, Eq, RustcEncodable, RustcDecodable, Hash, Debug)]
pub struct MethodSig {
    pub unsafety: Unsafety,
    pub constness: Constness,
    pub abi: Abi,
    pub decl: P<FnDecl>,
    pub generics: Generics,
}

/// Represents an item declaration within a trait declaration,
/// possibly including a default implementation. A trait item is
/// either required (meaning it doesn't have an implementation, just a
/// signature) or provided (meaning it has a default implementation).
#[derive(Clone, PartialEq, Eq, RustcEncodable, RustcDecodable, Hash, Debug)]
pub struct TraitItem {
    pub id: NodeId,
    pub ident: Ident,
    pub attrs: Vec<Attribute>,
    pub node: TraitItemKind,
    pub span: Span,
}

#[derive(Clone, PartialEq, Eq, RustcEncodable, RustcDecodable, Hash, Debug)]
pub enum TraitItemKind {
    Const(P<Ty>, Option<P<Expr>>),
    Method(MethodSig, Option<P<Block>>),
    Type(TyParamBounds, Option<P<Ty>>),
    Macro(Mac),
}

#[derive(Clone, PartialEq, Eq, RustcEncodable, RustcDecodable, Hash, Debug)]
pub struct ImplItem {
    pub id: NodeId,
    pub ident: Ident,
    pub vis: Visibility,
    pub defaultness: Defaultness,
    pub attrs: Vec<Attribute>,
    pub node: ImplItemKind,
    pub span: Span,
}

#[derive(Clone, PartialEq, Eq, RustcEncodable, RustcDecodable, Hash, Debug)]
pub enum ImplItemKind {
    Const(P<Ty>, P<Expr>),
    Method(MethodSig, P<Block>),
    Type(P<Ty>),
    Macro(Mac),
}

#[derive(Clone, PartialEq, Eq, RustcEncodable, RustcDecodable, Hash, Copy)]
pub enum IntTy {
    Is,
    I8,
    I16,
    I32,
    I64,
}

impl fmt::Debug for IntTy {
    fn fmt(&self, f: &mut fmt::Formatter) -> fmt::Result {
        fmt::Display::fmt(self, f)
    }
}

impl fmt::Display for IntTy {
    fn fmt(&self, f: &mut fmt::Formatter) -> fmt::Result {
        write!(f, "{}", self.ty_to_string())
    }
}

impl IntTy {
    pub fn ty_to_string(&self) -> &'static str {
        match *self {
            IntTy::Is => "isize",
            IntTy::I8 => "i8",
            IntTy::I16 => "i16",
            IntTy::I32 => "i32",
            IntTy::I64 => "i64"
        }
    }

    pub fn val_to_string(&self, val: i64) -> String {
        // cast to a u64 so we can correctly print INT64_MIN. All integral types
        // are parsed as u64, so we wouldn't want to print an extra negative
        // sign.
        format!("{}{}", val as u64, self.ty_to_string())
    }

    pub fn ty_max(&self) -> u64 {
        match *self {
            IntTy::I8 => 0x80,
            IntTy::I16 => 0x8000,
            IntTy::Is | IntTy::I32 => 0x80000000, // FIXME: actually ni about Is
            IntTy::I64 => 0x8000000000000000
        }
    }

    pub fn bit_width(&self) -> Option<usize> {
        Some(match *self {
            IntTy::Is => return None,
            IntTy::I8 => 8,
            IntTy::I16 => 16,
            IntTy::I32 => 32,
            IntTy::I64 => 64,
        })
    }
}

#[derive(Clone, PartialEq, Eq, RustcEncodable, RustcDecodable, Hash, Copy)]
pub enum UintTy {
    Us,
    U8,
    U16,
    U32,
    U64,
}

impl UintTy {
    pub fn ty_to_string(&self) -> &'static str {
        match *self {
            UintTy::Us => "usize",
            UintTy::U8 => "u8",
            UintTy::U16 => "u16",
            UintTy::U32 => "u32",
            UintTy::U64 => "u64"
        }
    }

    pub fn val_to_string(&self, val: u64) -> String {
        format!("{}{}", val, self.ty_to_string())
    }

    pub fn ty_max(&self) -> u64 {
        match *self {
            UintTy::U8 => 0xff,
            UintTy::U16 => 0xffff,
            UintTy::Us | UintTy::U32 => 0xffffffff, // FIXME: actually ni about Us
            UintTy::U64 => 0xffffffffffffffff
        }
    }

    pub fn bit_width(&self) -> Option<usize> {
        Some(match *self {
            UintTy::Us => return None,
            UintTy::U8 => 8,
            UintTy::U16 => 16,
            UintTy::U32 => 32,
            UintTy::U64 => 64,
        })
    }
}

impl fmt::Debug for UintTy {
    fn fmt(&self, f: &mut fmt::Formatter) -> fmt::Result {
        fmt::Display::fmt(self, f)
    }
}

impl fmt::Display for UintTy {
    fn fmt(&self, f: &mut fmt::Formatter) -> fmt::Result {
        write!(f, "{}", self.ty_to_string())
    }
}

#[derive(Clone, PartialEq, Eq, RustcEncodable, RustcDecodable, Hash, Copy)]
pub enum FloatTy {
    F32,
    F64,
}

impl fmt::Debug for FloatTy {
    fn fmt(&self, f: &mut fmt::Formatter) -> fmt::Result {
        fmt::Display::fmt(self, f)
    }
}

impl fmt::Display for FloatTy {
    fn fmt(&self, f: &mut fmt::Formatter) -> fmt::Result {
        write!(f, "{}", self.ty_to_string())
    }
}

impl FloatTy {
    pub fn ty_to_string(&self) -> &'static str {
        match *self {
            FloatTy::F32 => "f32",
            FloatTy::F64 => "f64",
        }
    }

    pub fn bit_width(&self) -> usize {
        match *self {
            FloatTy::F32 => 32,
            FloatTy::F64 => 64,
        }
    }
}

// Bind a type to an associated type: `A=Foo`.
#[derive(Clone, PartialEq, Eq, RustcEncodable, RustcDecodable, Hash, Debug)]
pub struct TypeBinding {
    pub id: NodeId,
    pub ident: Ident,
    pub ty: P<Ty>,
    pub span: Span,
}

#[derive(Clone, PartialEq, Eq, RustcEncodable, RustcDecodable, Hash)]
pub struct Ty {
    pub id: NodeId,
    pub node: TyKind,
    pub span: Span,
}

impl fmt::Debug for Ty {
    fn fmt(&self, f: &mut fmt::Formatter) -> fmt::Result {
        write!(f, "type({})", pprust::ty_to_string(self))
    }
}

#[derive(Clone, PartialEq, Eq, RustcEncodable, RustcDecodable, Hash, Debug)]
pub struct BareFnTy {
    pub unsafety: Unsafety,
    pub abi: Abi,
    pub lifetimes: Vec<LifetimeDef>,
    pub decl: P<FnDecl>
}

/// The different kinds of types recognized by the compiler
#[derive(Clone, PartialEq, Eq, RustcEncodable, RustcDecodable, Hash, Debug)]
pub enum TyKind {
    Vec(P<Ty>),
    /// A fixed length array (`[T; n]`)
    FixedLengthVec(P<Ty>, P<Expr>),
    /// A raw pointer (`*const T` or `*mut T`)
    Ptr(MutTy),
    /// A reference (`&'a T` or `&'a mut T`)
    Rptr(Option<Lifetime>, MutTy),
    /// A bare function (e.g. `fn(usize) -> bool`)
    BareFn(P<BareFnTy>),
    /// A tuple (`(A, B, C, D,...)`)
    Tup(Vec<P<Ty>> ),
    /// A path (`module::module::...::Type`), optionally
    /// "qualified", e.g. `<Vec<T> as SomeTrait>::SomeType`.
    ///
    /// Type parameters are stored in the Path itself
    Path(Option<QSelf>, Path),
    /// Something like `A+B`. Note that `B` must always be a path.
    ObjectSum(P<Ty>, TyParamBounds),
    /// A type like `for<'a> Foo<&'a Bar>`
    PolyTraitRef(TyParamBounds),
    /// No-op; kept solely so that we can pretty-print faithfully
    Paren(P<Ty>),
    /// Unused for now
    Typeof(P<Expr>),
    /// TyKind::Infer means the type should be inferred instead of it having been
    /// specified. This can appear anywhere in a type.
    Infer,
    /// Inferred type of a `self` or `&self` argument in a method.
    ImplicitSelf,
    // A macro in the type position.
    Mac(Mac),
}

/// Inline assembly dialect.
///
/// E.g. `"intel"` as in `asm!("mov eax, 2" : "={eax}"(result) : : : "intel")``
#[derive(Clone, PartialEq, Eq, RustcEncodable, RustcDecodable, Hash, Debug, Copy)]
pub enum AsmDialect {
    Att,
    Intel,
}

/// Inline assembly.
///
/// E.g. `"={eax}"(result)` as in `asm!("mov eax, 2" : "={eax}"(result) : : : "intel")``
#[derive(Clone, PartialEq, Eq, RustcEncodable, RustcDecodable, Hash, Debug)]
pub struct InlineAsmOutput {
    pub constraint: InternedString,
    pub expr: P<Expr>,
    pub is_rw: bool,
    pub is_indirect: bool,
}

/// Inline assembly.
///
/// E.g. `asm!("NOP");`
#[derive(Clone, PartialEq, Eq, RustcEncodable, RustcDecodable, Hash, Debug)]
pub struct InlineAsm {
    pub asm: InternedString,
    pub asm_str_style: StrStyle,
    pub outputs: Vec<InlineAsmOutput>,
    pub inputs: Vec<(InternedString, P<Expr>)>,
    pub clobbers: Vec<InternedString>,
    pub volatile: bool,
    pub alignstack: bool,
    pub dialect: AsmDialect,
    pub expn_id: ExpnId,
}

/// An argument in a function header.
///
/// E.g. `bar: usize` as in `fn foo(bar: usize)`
#[derive(Clone, PartialEq, Eq, RustcEncodable, RustcDecodable, Hash, Debug)]
pub struct Arg {
    pub ty: P<Ty>,
    pub pat: P<Pat>,
    pub id: NodeId,
}

/// Alternative representation for `Arg`s describing `self` parameter of methods.
///
/// E.g. `&mut self` as in `fn foo(&mut self)`
#[derive(Clone, PartialEq, Eq, RustcEncodable, RustcDecodable, Hash, Debug)]
pub enum SelfKind {
    /// `self`, `mut self`
    Value(Mutability),
    /// `&'lt self`, `&'lt mut self`
    Region(Option<Lifetime>, Mutability),
    /// `self: TYPE`, `mut self: TYPE`
    Explicit(P<Ty>, Mutability),
}

pub type ExplicitSelf = Spanned<SelfKind>;

impl Arg {
    pub fn to_self(&self) -> Option<ExplicitSelf> {
        if let PatKind::Ident(BindingMode::ByValue(mutbl), ident, _) = self.pat.node {
            if ident.node.name == keywords::SelfValue.name() {
                return match self.ty.node {
                    TyKind::ImplicitSelf => Some(respan(self.pat.span, SelfKind::Value(mutbl))),
                    TyKind::Rptr(lt, MutTy{ref ty, mutbl}) if ty.node == TyKind::ImplicitSelf => {
                        Some(respan(self.pat.span, SelfKind::Region(lt, mutbl)))
                    }
                    _ => Some(respan(mk_sp(self.pat.span.lo, self.ty.span.hi),
                                     SelfKind::Explicit(self.ty.clone(), mutbl))),
                }
            }
        }
        None
    }

    pub fn is_self(&self) -> bool {
        if let PatKind::Ident(_, ident, _) = self.pat.node {
            ident.node.name == keywords::SelfValue.name()
        } else {
            false
        }
    }

    pub fn from_self(eself: ExplicitSelf, eself_ident: SpannedIdent) -> Arg {
        let infer_ty = P(Ty {
            id: DUMMY_NODE_ID,
            node: TyKind::ImplicitSelf,
            span: DUMMY_SP,
        });
        let arg = |mutbl, ty, span| Arg {
            pat: P(Pat {
                id: DUMMY_NODE_ID,
                node: PatKind::Ident(BindingMode::ByValue(mutbl), eself_ident, None),
                span: span,
            }),
            ty: ty,
            id: DUMMY_NODE_ID,
        };
        match eself.node {
            SelfKind::Explicit(ty, mutbl) => {
                arg(mutbl, ty, mk_sp(eself.span.lo, eself_ident.span.hi))
            }
            SelfKind::Value(mutbl) => arg(mutbl, infer_ty, eself.span),
            SelfKind::Region(lt, mutbl) => arg(Mutability::Immutable, P(Ty {
                id: DUMMY_NODE_ID,
                node: TyKind::Rptr(lt, MutTy { ty: infer_ty, mutbl: mutbl }),
                span: DUMMY_SP,
            }), eself.span),
        }
    }
}

/// Header (not the body) of a function declaration.
///
/// E.g. `fn foo(bar: baz)`
#[derive(Clone, PartialEq, Eq, RustcEncodable, RustcDecodable, Hash, Debug)]
pub struct FnDecl {
    pub inputs: Vec<Arg>,
    pub output: FunctionRetTy,
    pub variadic: bool
}

impl FnDecl {
    pub fn get_self(&self) -> Option<ExplicitSelf> {
        self.inputs.get(0).and_then(Arg::to_self)
    }
    pub fn has_self(&self) -> bool {
        self.inputs.get(0).map(Arg::is_self).unwrap_or(false)
    }
}

#[derive(Copy, Clone, PartialEq, Eq, RustcEncodable, RustcDecodable, Hash, Debug)]
pub enum Unsafety {
    Unsafe,
    Normal,
}

#[derive(Copy, Clone, PartialEq, Eq, RustcEncodable, RustcDecodable, Hash, Debug)]
pub enum Constness {
    Const,
    NotConst,
}

#[derive(Copy, Clone, PartialEq, Eq, RustcEncodable, RustcDecodable, Hash, Debug)]
pub enum Defaultness {
    Default,
    Final,
}

impl fmt::Display for Unsafety {
    fn fmt(&self, f: &mut fmt::Formatter) -> fmt::Result {
        fmt::Display::fmt(match *self {
            Unsafety::Normal => "normal",
            Unsafety::Unsafe => "unsafe",
        }, f)
    }
}

#[derive(Copy, Clone, PartialEq, Eq, RustcEncodable, RustcDecodable, Hash)]
pub enum ImplPolarity {
    /// `impl Trait for Type`
    Positive,
    /// `impl !Trait for Type`
    Negative,
}

impl fmt::Debug for ImplPolarity {
    fn fmt(&self, f: &mut fmt::Formatter) -> fmt::Result {
        match *self {
            ImplPolarity::Positive => "positive".fmt(f),
            ImplPolarity::Negative => "negative".fmt(f),
        }
    }
}


#[derive(Clone, PartialEq, Eq, RustcEncodable, RustcDecodable, Hash, Debug)]
pub enum FunctionRetTy {
    /// Functions with return type `!`that always
    /// raise an error or exit (i.e. never return to the caller)
    None(Span),
    /// Return type is not specified.
    ///
    /// Functions default to `()` and
    /// closures default to inference. Span points to where return
    /// type would be inserted.
    Default(Span),
    /// Everything else
    Ty(P<Ty>),
}

impl FunctionRetTy {
    pub fn span(&self) -> Span {
        match *self {
            FunctionRetTy::None(span) => span,
            FunctionRetTy::Default(span) => span,
            FunctionRetTy::Ty(ref ty) => ty.span,
        }
    }
}

/// Module declaration.
///
/// E.g. `mod foo;` or `mod foo { .. }`
#[derive(Clone, PartialEq, Eq, RustcEncodable, RustcDecodable, Hash, Debug)]
pub struct Mod {
    /// A span from the first token past `{` to the last token until `}`.
    /// For `mod foo;`, the inner span ranges from the first token
    /// to the last token in the external file.
    pub inner: Span,
    pub items: Vec<P<Item>>,
}

/// Foreign module declaration.
///
/// E.g. `extern { .. }` or `extern C { .. }`
#[derive(Clone, PartialEq, Eq, RustcEncodable, RustcDecodable, Hash, Debug)]
pub struct ForeignMod {
    pub abi: Abi,
    pub items: Vec<ForeignItem>,
}

#[derive(Clone, PartialEq, Eq, RustcEncodable, RustcDecodable, Hash, Debug)]
pub struct EnumDef {
    pub variants: Vec<Variant>,
}

#[derive(Clone, PartialEq, Eq, RustcEncodable, RustcDecodable, Hash, Debug)]
pub struct Variant_ {
    pub name: Ident,
    pub attrs: Vec<Attribute>,
    pub data: VariantData,
    /// Explicit discriminant, e.g. `Foo = 1`
    pub disr_expr: Option<P<Expr>>,
}

pub type Variant = Spanned<Variant_>;

#[derive(Clone, PartialEq, Eq, RustcEncodable, RustcDecodable, Hash, Debug, Copy)]
pub enum PathListItemKind {
    Ident {
        name: Ident,
        /// renamed in list, e.g. `use foo::{bar as baz};`
        rename: Option<Ident>,
        id: NodeId
    },
    Mod {
        /// renamed in list, e.g. `use foo::{self as baz};`
        rename: Option<Ident>,
        id: NodeId
    }
}

impl PathListItemKind {
    pub fn id(&self) -> NodeId {
        match *self {
            PathListItemKind::Ident { id, .. } | PathListItemKind::Mod { id, .. } => id
        }
    }

    pub fn name(&self) -> Option<Ident> {
        match *self {
            PathListItemKind::Ident { name, .. } => Some(name),
            PathListItemKind::Mod { .. } => None,
        }
    }

    pub fn rename(&self) -> Option<Ident> {
        match *self {
            PathListItemKind::Ident { rename, .. } | PathListItemKind::Mod { rename, .. } => rename
        }
    }
}

pub type PathListItem = Spanned<PathListItemKind>;

pub type ViewPath = Spanned<ViewPath_>;

#[derive(Clone, PartialEq, Eq, RustcEncodable, RustcDecodable, Hash, Debug)]
pub enum ViewPath_ {

    /// `foo::bar::baz as quux`
    ///
    /// or just
    ///
    /// `foo::bar::baz` (with `as baz` implicitly on the right)
    ViewPathSimple(Ident, Path),

    /// `foo::bar::*`
    ViewPathGlob(Path),

    /// `foo::bar::{a,b,c}`
    ViewPathList(Path, Vec<PathListItem>)
}

impl ViewPath_ {
    pub fn path(&self) -> &Path {
        match *self {
            ViewPathSimple(_, ref path) |
            ViewPathGlob (ref path) |
            ViewPathList(ref path, _) => path
        }
    }
}

/// Meta-data associated with an item
pub type Attribute = Spanned<Attribute_>;

/// Distinguishes between Attributes that decorate items and Attributes that
/// are contained as statements within items. These two cases need to be
/// distinguished for pretty-printing.
#[derive(Clone, PartialEq, Eq, RustcEncodable, RustcDecodable, Hash, Debug, Copy)]
pub enum AttrStyle {
    Outer,
    Inner,
}

#[derive(Clone, PartialEq, Eq, RustcEncodable, RustcDecodable, Hash, Debug, Copy)]
pub struct AttrId(pub usize);

/// Doc-comments are promoted to attributes that have is_sugared_doc = true
#[derive(Clone, PartialEq, Eq, RustcEncodable, RustcDecodable, Hash, Debug)]
pub struct Attribute_ {
    pub id: AttrId,
    pub style: AttrStyle,
    pub value: P<MetaItem>,
    pub is_sugared_doc: bool,
}

/// TraitRef's appear in impls.
///
/// resolve maps each TraitRef's ref_id to its defining trait; that's all
/// that the ref_id is for. The impl_id maps to the "self type" of this impl.
/// If this impl is an ItemKind::Impl, the impl_id is redundant (it could be the
/// same as the impl's node id).
#[derive(Clone, PartialEq, Eq, RustcEncodable, RustcDecodable, Hash, Debug)]
pub struct TraitRef {
    pub path: Path,
    pub ref_id: NodeId,
}

#[derive(Clone, PartialEq, Eq, RustcEncodable, RustcDecodable, Hash, Debug)]
pub struct PolyTraitRef {
    /// The `'a` in `<'a> Foo<&'a T>`
    pub bound_lifetimes: Vec<LifetimeDef>,

    /// The `Foo<&'a T>` in `<'a> Foo<&'a T>`
    pub trait_ref: TraitRef,

    pub span: Span,
}

#[derive(Clone, PartialEq, Eq, RustcEncodable, RustcDecodable, Hash, Debug)]
pub enum Visibility {
    Public,
    Crate(Span),
    Restricted { path: P<Path>, id: NodeId },
    Inherited,
}

/// Field of a struct.
///
/// E.g. `bar: usize` as in `struct Foo { bar: usize }`
#[derive(Clone, PartialEq, Eq, RustcEncodable, RustcDecodable, Hash, Debug)]
pub struct StructField {
    pub span: Span,
    pub ident: Option<Ident>,
    pub vis: Visibility,
    pub id: NodeId,
    pub ty: P<Ty>,
    pub attrs: Vec<Attribute>,
}

/// Fields and Ids of enum variants and structs
///
/// For enum variants: `NodeId` represents both an Id of the variant itself (relevant for all
/// variant kinds) and an Id of the variant's constructor (not relevant for `Struct`-variants).
/// One shared Id can be successfully used for these two purposes.
/// Id of the whole enum lives in `Item`.
///
/// For structs: `NodeId` represents an Id of the structure's constructor, so it is not actually
/// used for `Struct`-structs (but still presents). Structures don't have an analogue of "Id of
/// the variant itself" from enum variants.
/// Id of the whole struct lives in `Item`.
#[derive(Clone, PartialEq, Eq, RustcEncodable, RustcDecodable, Hash, Debug)]
pub enum VariantData {
    /// Struct variant.
    ///
    /// E.g. `Bar { .. }` as in `enum Foo { Bar { .. } }`
    Struct(Vec<StructField>, NodeId),
    /// Tuple variant.
    ///
    /// E.g. `Bar(..)` as in `enum Foo { Bar(..) }`
    Tuple(Vec<StructField>, NodeId),
    /// Unit variant.
    ///
    /// E.g. `Bar = ..` as in `enum Foo { Bar = .. }`
    Unit(NodeId),
}

impl VariantData {
    pub fn fields(&self) -> &[StructField] {
        match *self {
            VariantData::Struct(ref fields, _) | VariantData::Tuple(ref fields, _) => fields,
            _ => &[],
        }
    }
    pub fn id(&self) -> NodeId {
        match *self {
            VariantData::Struct(_, id) | VariantData::Tuple(_, id) | VariantData::Unit(id) => id
        }
    }
    pub fn is_struct(&self) -> bool {
        if let VariantData::Struct(..) = *self { true } else { false }
    }
    pub fn is_tuple(&self) -> bool {
        if let VariantData::Tuple(..) = *self { true } else { false }
    }
    pub fn is_unit(&self) -> bool {
        if let VariantData::Unit(..) = *self { true } else { false }
    }
}

/*
  FIXME (#3300): Should allow items to be anonymous. Right now
  we just use dummy names for anon items.
 */
/// An item
///
/// The name might be a dummy name in case of anonymous items
#[derive(Clone, PartialEq, Eq, RustcEncodable, RustcDecodable, Hash, Debug)]
pub struct Item {
    pub ident: Ident,
    pub attrs: Vec<Attribute>,
    pub id: NodeId,
    pub node: ItemKind,
    pub vis: Visibility,
    pub span: Span,
}

#[derive(Clone, PartialEq, Eq, RustcEncodable, RustcDecodable, Hash, Debug)]
pub enum ItemKind {
    /// An`extern crate` item, with optional original crate name.
    ///
    /// E.g. `extern crate foo` or `extern crate foo_bar as foo`
    ExternCrate(Option<Name>),
    /// A use declaration (`use` or `pub use`) item.
    ///
    /// E.g. `use foo;`, `use foo::bar;` or `use foo::bar as FooBar;`
    Use(P<ViewPath>),
    /// A static item (`static` or `pub static`).
    ///
    /// E.g. `static FOO: i32 = 42;` or `static FOO: &'static str = "bar";`
    Static(P<Ty>, Mutability, P<Expr>),
    /// A constant item (`const` or `pub const`).
    ///
    /// E.g. `const FOO: i32 = 42;`
    Const(P<Ty>, P<Expr>),
    /// A function declaration (`fn` or `pub fn`).
    ///
    /// E.g. `fn foo(bar: usize) -> usize { .. }`
    Fn(P<FnDecl>, Unsafety, Constness, Abi, Generics, P<Block>),
    /// A module declaration (`mod` or `pub mod`).
    ///
    /// E.g. `mod foo;` or `mod foo { .. }`
    Mod(Mod),
    /// An external module (`extern` or `pub extern`).
    ///
    /// E.g. `extern {}` or `extern "C" {}`
    ForeignMod(ForeignMod),
    /// A type alias (`type` or `pub type`).
    ///
    /// E.g. `type Foo = Bar<u8>;`
    Ty(P<Ty>, Generics),
    /// An enum definition (`enum` or `pub enum`).
    ///
    /// E.g. `enum Foo<A, B> { C<A>, D<B> }`
    Enum(EnumDef, Generics),
    /// A struct definition (`struct` or `pub struct`).
    ///
    /// E.g. `struct Foo<A> { x: A }`
    Struct(VariantData, Generics),
    /// A Trait declaration (`trait` or `pub trait`).
    ///
    /// E.g. `trait Foo { .. }` or `trait Foo<T> { .. }`
    Trait(Unsafety, Generics, TyParamBounds, Vec<TraitItem>),
    // Default trait implementation.
    ///
    /// E.g. `impl Trait for .. {}` or `impl<T> Trait<T> for .. {}`
    DefaultImpl(Unsafety, TraitRef),
    /// An implementation.
    ///
    /// E.g. `impl<A> Foo<A> { .. }` or `impl<A> Trait for Foo<A> { .. }`
    Impl(Unsafety,
             ImplPolarity,
             Generics,
             Option<TraitRef>, // (optional) trait this impl implements
             P<Ty>, // self
             Vec<ImplItem>),
    /// A macro invocation (which includes macro definition).
    ///
    /// E.g. `macro_rules! foo { .. }` or `foo!(..)`
    Mac(Mac),
}

impl ItemKind {
    pub fn descriptive_variant(&self) -> &str {
        match *self {
            ItemKind::ExternCrate(..) => "extern crate",
            ItemKind::Use(..) => "use",
            ItemKind::Static(..) => "static item",
            ItemKind::Const(..) => "constant item",
            ItemKind::Fn(..) => "function",
            ItemKind::Mod(..) => "module",
            ItemKind::ForeignMod(..) => "foreign module",
            ItemKind::Ty(..) => "type alias",
            ItemKind::Enum(..) => "enum",
            ItemKind::Struct(..) => "struct",
            ItemKind::Trait(..) => "trait",
            ItemKind::Mac(..) |
            ItemKind::Impl(..) |
            ItemKind::DefaultImpl(..) => "item"
        }
    }
}

#[derive(Clone, PartialEq, Eq, RustcEncodable, RustcDecodable, Hash, Debug)]
pub struct ForeignItem {
    pub ident: Ident,
    pub attrs: Vec<Attribute>,
    pub node: ForeignItemKind,
    pub id: NodeId,
    pub span: Span,
    pub vis: Visibility,
}

/// An item within an `extern` block
#[derive(Clone, PartialEq, Eq, RustcEncodable, RustcDecodable, Hash, Debug)]
pub enum ForeignItemKind {
    /// A foreign function
    Fn(P<FnDecl>, Generics),
    /// A foreign static item (`static ext: u8`), with optional mutability
    /// (the boolean is true when mutable)
    Static(P<Ty>, bool),
}

impl ForeignItemKind {
    pub fn descriptive_variant(&self) -> &str {
        match *self {
            ForeignItemKind::Fn(..) => "foreign function",
            ForeignItemKind::Static(..) => "foreign static item"
        }
    }
}

/// A macro definition, in this crate or imported from another.
///
/// Not parsed directly, but created on macro import or `macro_rules!` expansion.
#[derive(Clone, PartialEq, Eq, RustcEncodable, RustcDecodable, Hash, Debug)]
pub struct MacroDef {
    pub ident: Ident,
    pub attrs: Vec<Attribute>,
    pub id: NodeId,
    pub span: Span,
    pub imported_from: Option<Ident>,
    pub export: bool,
    pub use_locally: bool,
    pub allow_internal_unstable: bool,
    pub body: Vec<TokenTree>,
}

#[cfg(test)]
mod tests {
    use serialize;
    use super::*;

    // are ASTs encodable?
    #[test]
    fn check_asts_encodable() {
        fn assert_encodable<T: serialize::Encodable>() {}
        assert_encodable::<Crate>();
    }
}<|MERGE_RESOLUTION|>--- conflicted
+++ resolved
@@ -826,15 +826,10 @@
     /// A local (let) binding.
     Local(P<Local>),
 
-<<<<<<< HEAD
     /// An item definition.
     Item(P<Item>),
-=======
-    /// Expr without trailing semi-colon
-    Expr(P<Expr>, NodeId),
->>>>>>> 8cad2519
-
-    /// Expr without trailing semi-colon (must have unit type).
+
+    /// Expr without trailing semi-colon.
     Expr(P<Expr>),
 
     Semi(P<Expr>),
