--- conflicted
+++ resolved
@@ -1822,21 +1822,12 @@
     }
 
     /// Creates a "by reference" adapter for this instance of `Iterator`.
-<<<<<<< HEAD
     ///
     /// Consuming method calls (direct or indirect calls to `next`)
     /// on the "by reference" adapter will consume the original iterator,
     /// but ownership-taking methods (those with a `self` parameter)
     /// only take ownership of the "by reference" iterator.
     ///
-=======
-    ///
-    /// Consuming method calls (direct or indirect calls to `next`)
-    /// on the "by reference" adapter will consume the original iterator,
-    /// but ownership-taking methods (those with a `self` parameter)
-    /// only take ownership of the "by reference" iterator.
-    ///
->>>>>>> ff46ea82
     /// This is useful for applying ownership-taking methods
     /// (such as `take` in the example below)
     /// without giving up ownership of the original iterator,
