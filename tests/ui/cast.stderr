--- conflicted
+++ resolved
@@ -1,9 +1,5 @@
 error: casting `i32` to `f32` causes a loss of precision (`i32` is 32 bits wide, but `f32`'s mantissa is only 23 bits wide)
-<<<<<<< HEAD
-  --> tests/ui/cast.rs:25:5
-=======
-  --> tests/ui/cast.rs:24:5
->>>>>>> aaaa9264
+  --> tests/ui/cast.rs:26:5
    |
 LL |     x0 as f32;
    |     ^^^^^^^^^
@@ -12,61 +8,37 @@
    = help: to override `-D warnings` add `#[allow(clippy::cast_precision_loss)]`
 
 error: casting `i64` to `f32` causes a loss of precision (`i64` is 64 bits wide, but `f32`'s mantissa is only 23 bits wide)
-<<<<<<< HEAD
-  --> tests/ui/cast.rs:29:5
-=======
-  --> tests/ui/cast.rs:28:5
->>>>>>> aaaa9264
+  --> tests/ui/cast.rs:30:5
    |
 LL |     x1 as f32;
    |     ^^^^^^^^^
 
 error: casting `i64` to `f64` causes a loss of precision (`i64` is 64 bits wide, but `f64`'s mantissa is only 52 bits wide)
-<<<<<<< HEAD
-  --> tests/ui/cast.rs:31:5
-=======
-  --> tests/ui/cast.rs:30:5
->>>>>>> aaaa9264
+  --> tests/ui/cast.rs:32:5
    |
 LL |     x1 as f64;
    |     ^^^^^^^^^
 
 error: casting `u32` to `f32` causes a loss of precision (`u32` is 32 bits wide, but `f32`'s mantissa is only 23 bits wide)
-<<<<<<< HEAD
-  --> tests/ui/cast.rs:34:5
-=======
-  --> tests/ui/cast.rs:33:5
->>>>>>> aaaa9264
+  --> tests/ui/cast.rs:35:5
    |
 LL |     x2 as f32;
    |     ^^^^^^^^^
 
 error: casting `u64` to `f32` causes a loss of precision (`u64` is 64 bits wide, but `f32`'s mantissa is only 23 bits wide)
-<<<<<<< HEAD
-  --> tests/ui/cast.rs:37:5
-=======
-  --> tests/ui/cast.rs:36:5
->>>>>>> aaaa9264
+  --> tests/ui/cast.rs:38:5
    |
 LL |     x3 as f32;
    |     ^^^^^^^^^
 
 error: casting `u64` to `f64` causes a loss of precision (`u64` is 64 bits wide, but `f64`'s mantissa is only 52 bits wide)
-<<<<<<< HEAD
-  --> tests/ui/cast.rs:39:5
-=======
-  --> tests/ui/cast.rs:38:5
->>>>>>> aaaa9264
+  --> tests/ui/cast.rs:40:5
    |
 LL |     x3 as f64;
    |     ^^^^^^^^^
 
 error: casting `f32` to `i32` may truncate the value
-<<<<<<< HEAD
-  --> tests/ui/cast.rs:42:5
-=======
-  --> tests/ui/cast.rs:41:5
->>>>>>> aaaa9264
+  --> tests/ui/cast.rs:43:5
    |
 LL |     1f32 as i32;
    |     ^^^^^^^^^^^
@@ -76,11 +48,7 @@
    = help: to override `-D warnings` add `#[allow(clippy::cast_possible_truncation)]`
 
 error: casting `f32` to `u32` may truncate the value
-<<<<<<< HEAD
-  --> tests/ui/cast.rs:44:5
-=======
-  --> tests/ui/cast.rs:43:5
->>>>>>> aaaa9264
+  --> tests/ui/cast.rs:45:5
    |
 LL |     1f32 as u32;
    |     ^^^^^^^^^^^
@@ -88,11 +56,7 @@
    = help: if this is intentional allow the lint with `#[allow(clippy::cast_possible_truncation)]` ...
 
 error: casting `f32` to `u32` may lose the sign of the value
-<<<<<<< HEAD
-  --> tests/ui/cast.rs:44:5
-=======
-  --> tests/ui/cast.rs:43:5
->>>>>>> aaaa9264
+  --> tests/ui/cast.rs:45:5
    |
 LL |     1f32 as u32;
    |     ^^^^^^^^^^^
@@ -101,11 +65,7 @@
    = help: to override `-D warnings` add `#[allow(clippy::cast_sign_loss)]`
 
 error: casting `f64` to `f32` may truncate the value
-<<<<<<< HEAD
-  --> tests/ui/cast.rs:48:5
-=======
-  --> tests/ui/cast.rs:47:5
->>>>>>> aaaa9264
+  --> tests/ui/cast.rs:49:5
    |
 LL |     1f64 as f32;
    |     ^^^^^^^^^^^
@@ -113,11 +73,7 @@
    = help: if this is intentional allow the lint with `#[allow(clippy::cast_possible_truncation)]` ...
 
 error: casting `i32` to `i8` may truncate the value
-<<<<<<< HEAD
-  --> tests/ui/cast.rs:50:5
-=======
-  --> tests/ui/cast.rs:49:5
->>>>>>> aaaa9264
+  --> tests/ui/cast.rs:51:5
    |
 LL |     1i32 as i8;
    |     ^^^^^^^^^^
@@ -129,11 +85,7 @@
    |     ~~~~~~~~~~~~~~~~~~
 
 error: casting `i32` to `u8` may truncate the value
-<<<<<<< HEAD
-  --> tests/ui/cast.rs:52:5
-=======
-  --> tests/ui/cast.rs:51:5
->>>>>>> aaaa9264
+  --> tests/ui/cast.rs:53:5
    |
 LL |     1i32 as u8;
    |     ^^^^^^^^^^
@@ -145,11 +97,7 @@
    |     ~~~~~~~~~~~~~~~~~~
 
 error: casting `f64` to `isize` may truncate the value
-<<<<<<< HEAD
-  --> tests/ui/cast.rs:54:5
-=======
-  --> tests/ui/cast.rs:53:5
->>>>>>> aaaa9264
+  --> tests/ui/cast.rs:55:5
    |
 LL |     1f64 as isize;
    |     ^^^^^^^^^^^^^
@@ -157,11 +105,7 @@
    = help: if this is intentional allow the lint with `#[allow(clippy::cast_possible_truncation)]` ...
 
 error: casting `f64` to `usize` may truncate the value
-<<<<<<< HEAD
-  --> tests/ui/cast.rs:56:5
-=======
-  --> tests/ui/cast.rs:55:5
->>>>>>> aaaa9264
+  --> tests/ui/cast.rs:57:5
    |
 LL |     1f64 as usize;
    |     ^^^^^^^^^^^^^
@@ -169,21 +113,13 @@
    = help: if this is intentional allow the lint with `#[allow(clippy::cast_possible_truncation)]` ...
 
 error: casting `f64` to `usize` may lose the sign of the value
-<<<<<<< HEAD
-  --> tests/ui/cast.rs:56:5
-=======
-  --> tests/ui/cast.rs:55:5
->>>>>>> aaaa9264
+  --> tests/ui/cast.rs:57:5
    |
 LL |     1f64 as usize;
    |     ^^^^^^^^^^^^^
 
 error: casting `u32` to `u16` may truncate the value
-<<<<<<< HEAD
-  --> tests/ui/cast.rs:59:5
-=======
-  --> tests/ui/cast.rs:58:5
->>>>>>> aaaa9264
+  --> tests/ui/cast.rs:60:5
    |
 LL |     1f32 as u32 as u16;
    |     ^^^^^^^^^^^^^^^^^^
@@ -195,11 +131,7 @@
    |     ~~~~~~~~~~~~~~~~~~~~~~~~~~
 
 error: casting `f32` to `u32` may truncate the value
-<<<<<<< HEAD
-  --> tests/ui/cast.rs:59:5
-=======
-  --> tests/ui/cast.rs:58:5
->>>>>>> aaaa9264
+  --> tests/ui/cast.rs:60:5
    |
 LL |     1f32 as u32 as u16;
    |     ^^^^^^^^^^^
@@ -207,21 +139,13 @@
    = help: if this is intentional allow the lint with `#[allow(clippy::cast_possible_truncation)]` ...
 
 error: casting `f32` to `u32` may lose the sign of the value
-<<<<<<< HEAD
-  --> tests/ui/cast.rs:59:5
-=======
-  --> tests/ui/cast.rs:58:5
->>>>>>> aaaa9264
+  --> tests/ui/cast.rs:60:5
    |
 LL |     1f32 as u32 as u16;
    |     ^^^^^^^^^^^
 
 error: casting `i32` to `i8` may truncate the value
-<<<<<<< HEAD
-  --> tests/ui/cast.rs:64:22
-=======
-  --> tests/ui/cast.rs:63:22
->>>>>>> aaaa9264
+  --> tests/ui/cast.rs:65:22
    |
 LL |         let _x: i8 = 1i32 as _;
    |                      ^^^^^^^^^
@@ -233,11 +157,7 @@
    |                      ~~~~~~~~~~~~~~~
 
 error: casting `f32` to `i32` may truncate the value
-<<<<<<< HEAD
-  --> tests/ui/cast.rs:66:9
-=======
-  --> tests/ui/cast.rs:65:9
->>>>>>> aaaa9264
+  --> tests/ui/cast.rs:67:9
    |
 LL |         1f32 as i32;
    |         ^^^^^^^^^^^
@@ -245,11 +165,7 @@
    = help: if this is intentional allow the lint with `#[allow(clippy::cast_possible_truncation)]` ...
 
 error: casting `f64` to `i32` may truncate the value
-<<<<<<< HEAD
-  --> tests/ui/cast.rs:68:9
-=======
-  --> tests/ui/cast.rs:67:9
->>>>>>> aaaa9264
+  --> tests/ui/cast.rs:69:9
    |
 LL |         1f64 as i32;
    |         ^^^^^^^^^^^
@@ -257,11 +173,7 @@
    = help: if this is intentional allow the lint with `#[allow(clippy::cast_possible_truncation)]` ...
 
 error: casting `f32` to `u8` may truncate the value
-<<<<<<< HEAD
-  --> tests/ui/cast.rs:70:9
-=======
-  --> tests/ui/cast.rs:69:9
->>>>>>> aaaa9264
+  --> tests/ui/cast.rs:71:9
    |
 LL |         1f32 as u8;
    |         ^^^^^^^^^^
@@ -269,21 +181,13 @@
    = help: if this is intentional allow the lint with `#[allow(clippy::cast_possible_truncation)]` ...
 
 error: casting `f32` to `u8` may lose the sign of the value
-<<<<<<< HEAD
-  --> tests/ui/cast.rs:70:9
-=======
-  --> tests/ui/cast.rs:69:9
->>>>>>> aaaa9264
+  --> tests/ui/cast.rs:71:9
    |
 LL |         1f32 as u8;
    |         ^^^^^^^^^^
 
 error: casting `u8` to `i8` may wrap around the value
-<<<<<<< HEAD
-  --> tests/ui/cast.rs:75:5
-=======
-  --> tests/ui/cast.rs:74:5
->>>>>>> aaaa9264
+  --> tests/ui/cast.rs:76:5
    |
 LL |     1u8 as i8;
    |     ^^^^^^^^^
@@ -292,51 +196,31 @@
    = help: to override `-D warnings` add `#[allow(clippy::cast_possible_wrap)]`
 
 error: casting `u16` to `i16` may wrap around the value
-<<<<<<< HEAD
-  --> tests/ui/cast.rs:78:5
-=======
-  --> tests/ui/cast.rs:77:5
->>>>>>> aaaa9264
+  --> tests/ui/cast.rs:79:5
    |
 LL |     1u16 as i16;
    |     ^^^^^^^^^^^
 
 error: casting `u32` to `i32` may wrap around the value
-<<<<<<< HEAD
-  --> tests/ui/cast.rs:80:5
-=======
-  --> tests/ui/cast.rs:79:5
->>>>>>> aaaa9264
+  --> tests/ui/cast.rs:81:5
    |
 LL |     1u32 as i32;
    |     ^^^^^^^^^^^
 
 error: casting `u64` to `i64` may wrap around the value
-<<<<<<< HEAD
-  --> tests/ui/cast.rs:82:5
-=======
-  --> tests/ui/cast.rs:81:5
->>>>>>> aaaa9264
+  --> tests/ui/cast.rs:83:5
    |
 LL |     1u64 as i64;
    |     ^^^^^^^^^^^
 
 error: casting `usize` to `isize` may wrap around the value
-<<<<<<< HEAD
-  --> tests/ui/cast.rs:84:5
-=======
-  --> tests/ui/cast.rs:83:5
->>>>>>> aaaa9264
+  --> tests/ui/cast.rs:85:5
    |
 LL |     1usize as isize;
    |     ^^^^^^^^^^^^^^^
 
 error: casting `usize` to `i8` may truncate the value
-<<<<<<< HEAD
-  --> tests/ui/cast.rs:87:5
-=======
-  --> tests/ui/cast.rs:86:5
->>>>>>> aaaa9264
+  --> tests/ui/cast.rs:88:5
    |
 LL |     1usize as i8;
    |     ^^^^^^^^^^^^
@@ -348,11 +232,7 @@
    |     ~~~~~~~~~~~~~~~~~~~~
 
 error: casting `usize` to `i16` may truncate the value
-<<<<<<< HEAD
-  --> tests/ui/cast.rs:90:5
-=======
-  --> tests/ui/cast.rs:89:5
->>>>>>> aaaa9264
+  --> tests/ui/cast.rs:91:5
    |
 LL |     1usize as i16;
    |     ^^^^^^^^^^^^^
@@ -364,11 +244,7 @@
    |     ~~~~~~~~~~~~~~~~~~~~~
 
 error: casting `usize` to `i16` may wrap around the value on targets with 16-bit wide pointers
-<<<<<<< HEAD
-  --> tests/ui/cast.rs:90:5
-=======
-  --> tests/ui/cast.rs:89:5
->>>>>>> aaaa9264
+  --> tests/ui/cast.rs:91:5
    |
 LL |     1usize as i16;
    |     ^^^^^^^^^^^^^
@@ -377,11 +253,7 @@
    = note: for more information see https://doc.rust-lang.org/reference/types/numeric.html#machine-dependent-integer-types
 
 error: casting `usize` to `i32` may truncate the value on targets with 64-bit wide pointers
-<<<<<<< HEAD
-  --> tests/ui/cast.rs:95:5
-=======
-  --> tests/ui/cast.rs:94:5
->>>>>>> aaaa9264
+  --> tests/ui/cast.rs:96:5
    |
 LL |     1usize as i32;
    |     ^^^^^^^^^^^^^
@@ -393,31 +265,19 @@
    |     ~~~~~~~~~~~~~~~~~~~~~
 
 error: casting `usize` to `i32` may wrap around the value on targets with 32-bit wide pointers
-<<<<<<< HEAD
-  --> tests/ui/cast.rs:95:5
-=======
-  --> tests/ui/cast.rs:94:5
->>>>>>> aaaa9264
+  --> tests/ui/cast.rs:96:5
    |
 LL |     1usize as i32;
    |     ^^^^^^^^^^^^^
 
 error: casting `usize` to `i64` may wrap around the value on targets with 64-bit wide pointers
-<<<<<<< HEAD
-  --> tests/ui/cast.rs:99:5
-=======
-  --> tests/ui/cast.rs:98:5
->>>>>>> aaaa9264
+  --> tests/ui/cast.rs:100:5
    |
 LL |     1usize as i64;
    |     ^^^^^^^^^^^^^
 
 error: casting `u16` to `isize` may wrap around the value on targets with 16-bit wide pointers
-<<<<<<< HEAD
-  --> tests/ui/cast.rs:104:5
-=======
-  --> tests/ui/cast.rs:103:5
->>>>>>> aaaa9264
+  --> tests/ui/cast.rs:105:5
    |
 LL |     1u16 as isize;
    |     ^^^^^^^^^^^^^
@@ -426,21 +286,13 @@
    = note: for more information see https://doc.rust-lang.org/reference/types/numeric.html#machine-dependent-integer-types
 
 error: casting `u32` to `isize` may wrap around the value on targets with 32-bit wide pointers
-<<<<<<< HEAD
-  --> tests/ui/cast.rs:108:5
-=======
-  --> tests/ui/cast.rs:107:5
->>>>>>> aaaa9264
+  --> tests/ui/cast.rs:109:5
    |
 LL |     1u32 as isize;
    |     ^^^^^^^^^^^^^
 
 error: casting `u64` to `isize` may truncate the value on targets with 32-bit wide pointers
-<<<<<<< HEAD
-  --> tests/ui/cast.rs:111:5
-=======
-  --> tests/ui/cast.rs:110:5
->>>>>>> aaaa9264
+  --> tests/ui/cast.rs:112:5
    |
 LL |     1u64 as isize;
    |     ^^^^^^^^^^^^^
@@ -452,91 +304,55 @@
    |     ~~~~~~~~~~~~~~~~~~~~~
 
 error: casting `u64` to `isize` may wrap around the value on targets with 64-bit wide pointers
-<<<<<<< HEAD
-  --> tests/ui/cast.rs:111:5
-=======
-  --> tests/ui/cast.rs:110:5
->>>>>>> aaaa9264
+  --> tests/ui/cast.rs:112:5
    |
 LL |     1u64 as isize;
    |     ^^^^^^^^^^^^^
 
 error: casting `i32` to `u32` may lose the sign of the value
-<<<<<<< HEAD
-  --> tests/ui/cast.rs:116:5
-=======
-  --> tests/ui/cast.rs:115:5
->>>>>>> aaaa9264
+  --> tests/ui/cast.rs:117:5
    |
 LL |     -1i32 as u32;
    |     ^^^^^^^^^^^^
 
 error: casting `isize` to `usize` may lose the sign of the value
-<<<<<<< HEAD
-  --> tests/ui/cast.rs:119:5
-=======
-  --> tests/ui/cast.rs:118:5
->>>>>>> aaaa9264
+  --> tests/ui/cast.rs:120:5
    |
 LL |     -1isize as usize;
    |     ^^^^^^^^^^^^^^^^
 
 error: casting `i8` to `u8` may lose the sign of the value
-<<<<<<< HEAD
-  --> tests/ui/cast.rs:130:5
-=======
-  --> tests/ui/cast.rs:129:5
->>>>>>> aaaa9264
+  --> tests/ui/cast.rs:131:5
    |
 LL |     (i8::MIN).abs() as u8;
    |     ^^^^^^^^^^^^^^^^^^^^^
 
 error: casting `i64` to `u64` may lose the sign of the value
-<<<<<<< HEAD
-  --> tests/ui/cast.rs:134:5
-=======
-  --> tests/ui/cast.rs:133:5
->>>>>>> aaaa9264
+  --> tests/ui/cast.rs:135:5
    |
 LL |     (-1i64).abs() as u64;
    |     ^^^^^^^^^^^^^^^^^^^^
 
 error: casting `isize` to `usize` may lose the sign of the value
-<<<<<<< HEAD
-  --> tests/ui/cast.rs:135:5
-=======
-  --> tests/ui/cast.rs:134:5
->>>>>>> aaaa9264
+  --> tests/ui/cast.rs:136:5
    |
 LL |     (-1isize).abs() as usize;
    |     ^^^^^^^^^^^^^^^^^^^^^^^^
 
 error: casting `i64` to `u64` may lose the sign of the value
-<<<<<<< HEAD
-  --> tests/ui/cast.rs:142:5
-=======
-  --> tests/ui/cast.rs:141:5
->>>>>>> aaaa9264
+  --> tests/ui/cast.rs:143:5
    |
 LL |     (unsafe { (-1i64).checked_abs().unwrap_unchecked() }) as u64;
    |     ^^^^^^^^^^^^^^^^^^^^^^^^^^^^^^^^^^^^^^^^^^^^^^^^^^^^^^^^^^^^
 
 error: casting `i64` to `u64` may lose the sign of the value
-<<<<<<< HEAD
-  --> tests/ui/cast.rs:157:5
-=======
-  --> tests/ui/cast.rs:156:5
->>>>>>> aaaa9264
+  --> tests/ui/cast.rs:158:5
    |
 LL |     (unsafe { (-1i64).checked_isqrt().unwrap_unchecked() }) as u64;
    |     ^^^^^^^^^^^^^^^^^^^^^^^^^^^^^^^^^^^^^^^^^^^^^^^^^^^^^^^^^^^^^^
 
 error: casting `i64` to `i8` may truncate the value
-<<<<<<< HEAD
-  --> tests/ui/cast.rs:208:5
-=======
-  --> tests/ui/cast.rs:207:5
->>>>>>> aaaa9264
+  --> tests/ui/cast.rs:209:5
    |
 LL |     (-99999999999i64).min(1) as i8;
    |     ^^^^^^^^^^^^^^^^^^^^^^^^^^^^^^
@@ -548,11 +364,7 @@
    |     ~~~~~~~~~~~~~~~~~~~~~~~~~~~~~~~~~~~~~~
 
 error: casting `u64` to `u8` may truncate the value
-<<<<<<< HEAD
-  --> tests/ui/cast.rs:222:5
-=======
-  --> tests/ui/cast.rs:221:5
->>>>>>> aaaa9264
+  --> tests/ui/cast.rs:223:5
    |
 LL |     999999u64.clamp(0, 256) as u8;
    |     ^^^^^^^^^^^^^^^^^^^^^^^^^^^^^
@@ -564,11 +376,7 @@
    |     ~~~~~~~~~~~~~~~~~~~~~~~~~~~~~~~~~~~~~
 
 error: casting `main::E2` to `u8` may truncate the value
-<<<<<<< HEAD
-  --> tests/ui/cast.rs:245:21
-=======
-  --> tests/ui/cast.rs:244:21
->>>>>>> aaaa9264
+  --> tests/ui/cast.rs:246:21
    |
 LL |             let _ = self as u8;
    |                     ^^^^^^^^^^
@@ -580,11 +388,7 @@
    |                     ~~~~~~~~~~~~~~~~~~
 
 error: casting `main::E2::B` to `u8` will truncate the value
-<<<<<<< HEAD
-  --> tests/ui/cast.rs:247:21
-=======
-  --> tests/ui/cast.rs:246:21
->>>>>>> aaaa9264
+  --> tests/ui/cast.rs:248:21
    |
 LL |             let _ = Self::B as u8;
    |                     ^^^^^^^^^^^^^
@@ -593,11 +397,7 @@
    = help: to override `-D warnings` add `#[allow(clippy::cast_enum_truncation)]`
 
 error: casting `main::E5` to `i8` may truncate the value
-<<<<<<< HEAD
-  --> tests/ui/cast.rs:289:21
-=======
-  --> tests/ui/cast.rs:288:21
->>>>>>> aaaa9264
+  --> tests/ui/cast.rs:290:21
    |
 LL |             let _ = self as i8;
    |                     ^^^^^^^^^^
@@ -609,21 +409,13 @@
    |                     ~~~~~~~~~~~~~~~~~~
 
 error: casting `main::E5::A` to `i8` will truncate the value
-<<<<<<< HEAD
-  --> tests/ui/cast.rs:291:21
-=======
-  --> tests/ui/cast.rs:290:21
->>>>>>> aaaa9264
+  --> tests/ui/cast.rs:292:21
    |
 LL |             let _ = Self::A as i8;
    |                     ^^^^^^^^^^^^^
 
 error: casting `main::E6` to `i16` may truncate the value
-<<<<<<< HEAD
-  --> tests/ui/cast.rs:308:21
-=======
-  --> tests/ui/cast.rs:307:21
->>>>>>> aaaa9264
+  --> tests/ui/cast.rs:309:21
    |
 LL |             let _ = self as i16;
    |                     ^^^^^^^^^^^
@@ -635,11 +427,7 @@
    |                     ~~~~~~~~~~~~~~~~~~~
 
 error: casting `main::E7` to `usize` may truncate the value on targets with 32-bit wide pointers
-<<<<<<< HEAD
-  --> tests/ui/cast.rs:327:21
-=======
-  --> tests/ui/cast.rs:326:21
->>>>>>> aaaa9264
+  --> tests/ui/cast.rs:328:21
    |
 LL |             let _ = self as usize;
    |                     ^^^^^^^^^^^^^
@@ -651,11 +439,7 @@
    |                     ~~~~~~~~~~~~~~~~~~~~~
 
 error: casting `main::E10` to `u16` may truncate the value
-<<<<<<< HEAD
-  --> tests/ui/cast.rs:374:21
-=======
-  --> tests/ui/cast.rs:373:21
->>>>>>> aaaa9264
+  --> tests/ui/cast.rs:375:21
    |
 LL |             let _ = self as u16;
    |                     ^^^^^^^^^^^
@@ -667,11 +451,7 @@
    |                     ~~~~~~~~~~~~~~~~~~~
 
 error: casting `u32` to `u8` may truncate the value
-<<<<<<< HEAD
-  --> tests/ui/cast.rs:385:13
-=======
-  --> tests/ui/cast.rs:384:13
->>>>>>> aaaa9264
+  --> tests/ui/cast.rs:386:13
    |
 LL |     let c = (q >> 16) as u8;
    |             ^^^^^^^^^^^^^^^
@@ -683,11 +463,7 @@
    |             ~~~~~~~~~~~~~~~~~~~~~
 
 error: casting `u32` to `u8` may truncate the value
-<<<<<<< HEAD
-  --> tests/ui/cast.rs:389:13
-=======
-  --> tests/ui/cast.rs:388:13
->>>>>>> aaaa9264
+  --> tests/ui/cast.rs:390:13
    |
 LL |     let c = (q / 1000) as u8;
    |             ^^^^^^^^^^^^^^^^
@@ -699,141 +475,85 @@
    |             ~~~~~~~~~~~~~~~~~~~~~~
 
 error: casting `i32` to `u32` may lose the sign of the value
-<<<<<<< HEAD
-  --> tests/ui/cast.rs:401:9
-=======
-  --> tests/ui/cast.rs:400:9
->>>>>>> aaaa9264
+  --> tests/ui/cast.rs:402:9
    |
 LL |         (x * x) as u32;
    |         ^^^^^^^^^^^^^^
 
 error: casting `i32` to `u32` may lose the sign of the value
-<<<<<<< HEAD
-  --> tests/ui/cast.rs:406:32
-=======
-  --> tests/ui/cast.rs:405:32
->>>>>>> aaaa9264
+  --> tests/ui/cast.rs:407:32
    |
 LL |     let _a = |x: i32| -> u32 { (x * x * x * x) as u32 };
    |                                ^^^^^^^^^^^^^^^^^^^^^^
 
 error: casting `i32` to `u32` may lose the sign of the value
-<<<<<<< HEAD
-  --> tests/ui/cast.rs:408:5
-=======
-  --> tests/ui/cast.rs:407:5
->>>>>>> aaaa9264
+  --> tests/ui/cast.rs:409:5
    |
 LL |     (2_i32).checked_pow(3).unwrap() as u32;
    |     ^^^^^^^^^^^^^^^^^^^^^^^^^^^^^^^^^^^^^^
 
 error: casting `i32` to `u32` may lose the sign of the value
-<<<<<<< HEAD
-  --> tests/ui/cast.rs:409:5
-=======
-  --> tests/ui/cast.rs:408:5
->>>>>>> aaaa9264
+  --> tests/ui/cast.rs:410:5
    |
 LL |     (-2_i32).pow(3) as u32;
    |     ^^^^^^^^^^^^^^^^^^^^^^
 
 error: casting `i32` to `u32` may lose the sign of the value
-<<<<<<< HEAD
-  --> tests/ui/cast.rs:414:5
-=======
-  --> tests/ui/cast.rs:413:5
->>>>>>> aaaa9264
+  --> tests/ui/cast.rs:415:5
    |
 LL |     (-5_i32 % 2) as u32;
    |     ^^^^^^^^^^^^^^^^^^^
 
 error: casting `i32` to `u32` may lose the sign of the value
-<<<<<<< HEAD
-  --> tests/ui/cast.rs:416:5
-=======
-  --> tests/ui/cast.rs:415:5
->>>>>>> aaaa9264
+  --> tests/ui/cast.rs:417:5
    |
 LL |     (-5_i32 % -2) as u32;
    |     ^^^^^^^^^^^^^^^^^^^^
 
 error: casting `i32` to `u32` may lose the sign of the value
-<<<<<<< HEAD
-  --> tests/ui/cast.rs:419:5
-=======
-  --> tests/ui/cast.rs:418:5
->>>>>>> aaaa9264
+  --> tests/ui/cast.rs:420:5
    |
 LL |     (-2_i32 >> 1) as u32;
    |     ^^^^^^^^^^^^^^^^^^^^
 
 error: casting `i32` to `u32` may lose the sign of the value
-<<<<<<< HEAD
-  --> tests/ui/cast.rs:423:5
-=======
-  --> tests/ui/cast.rs:422:5
->>>>>>> aaaa9264
+  --> tests/ui/cast.rs:424:5
    |
 LL |     (x * x) as u32;
    |     ^^^^^^^^^^^^^^
 
 error: casting `i32` to `u32` may lose the sign of the value
-<<<<<<< HEAD
-  --> tests/ui/cast.rs:424:5
-=======
-  --> tests/ui/cast.rs:423:5
->>>>>>> aaaa9264
+  --> tests/ui/cast.rs:425:5
    |
 LL |     (x * x * x) as u32;
    |     ^^^^^^^^^^^^^^^^^^
 
 error: casting `i16` to `u16` may lose the sign of the value
-<<<<<<< HEAD
-  --> tests/ui/cast.rs:428:5
-=======
-  --> tests/ui/cast.rs:427:5
->>>>>>> aaaa9264
+  --> tests/ui/cast.rs:429:5
    |
 LL |     (y * y * y * y * -2) as u16;
    |     ^^^^^^^^^^^^^^^^^^^^^^^^^^^
 
 error: casting `i16` to `u16` may lose the sign of the value
-<<<<<<< HEAD
-  --> tests/ui/cast.rs:430:5
-=======
-  --> tests/ui/cast.rs:429:5
->>>>>>> aaaa9264
+  --> tests/ui/cast.rs:431:5
    |
 LL |     (y * y * y / y * 2) as u16;
    |     ^^^^^^^^^^^^^^^^^^^^^^^^^^
 
 error: casting `i16` to `u16` may lose the sign of the value
-<<<<<<< HEAD
-  --> tests/ui/cast.rs:431:5
-=======
-  --> tests/ui/cast.rs:430:5
->>>>>>> aaaa9264
+  --> tests/ui/cast.rs:432:5
    |
 LL |     (y * y / y * 2) as u16;
    |     ^^^^^^^^^^^^^^^^^^^^^^
 
 error: casting `i16` to `u16` may lose the sign of the value
-<<<<<<< HEAD
-  --> tests/ui/cast.rs:433:5
-=======
-  --> tests/ui/cast.rs:432:5
->>>>>>> aaaa9264
+  --> tests/ui/cast.rs:434:5
    |
 LL |     (y / y * y * -2) as u16;
    |     ^^^^^^^^^^^^^^^^^^^^^^^
 
 error: equal expressions as operands to `/`
-<<<<<<< HEAD
-  --> tests/ui/cast.rs:433:6
-=======
-  --> tests/ui/cast.rs:432:6
->>>>>>> aaaa9264
+  --> tests/ui/cast.rs:434:6
    |
 LL |     (y / y * y * -2) as u16;
    |      ^^^^^
@@ -841,161 +561,97 @@
    = note: `#[deny(clippy::eq_op)]` on by default
 
 error: casting `i16` to `u16` may lose the sign of the value
-<<<<<<< HEAD
-  --> tests/ui/cast.rs:436:5
-=======
-  --> tests/ui/cast.rs:435:5
->>>>>>> aaaa9264
+  --> tests/ui/cast.rs:437:5
    |
 LL |     (y + y + y + -2) as u16;
    |     ^^^^^^^^^^^^^^^^^^^^^^^
 
 error: casting `i16` to `u16` may lose the sign of the value
-<<<<<<< HEAD
-  --> tests/ui/cast.rs:438:5
-=======
-  --> tests/ui/cast.rs:437:5
->>>>>>> aaaa9264
+  --> tests/ui/cast.rs:439:5
    |
 LL |     (y + y + y + 2) as u16;
    |     ^^^^^^^^^^^^^^^^^^^^^^
 
 error: casting `i16` to `u16` may lose the sign of the value
-<<<<<<< HEAD
-  --> tests/ui/cast.rs:442:5
-=======
-  --> tests/ui/cast.rs:441:5
->>>>>>> aaaa9264
+  --> tests/ui/cast.rs:443:5
    |
 LL |     (z + -2) as u16;
    |     ^^^^^^^^^^^^^^^
 
 error: casting `i16` to `u16` may lose the sign of the value
-<<<<<<< HEAD
-  --> tests/ui/cast.rs:444:5
-=======
-  --> tests/ui/cast.rs:443:5
->>>>>>> aaaa9264
+  --> tests/ui/cast.rs:445:5
    |
 LL |     (z + z + 2) as u16;
    |     ^^^^^^^^^^^^^^^^^^
 
 error: casting `i32` to `u32` may lose the sign of the value
-<<<<<<< HEAD
-  --> tests/ui/cast.rs:447:9
-=======
-  --> tests/ui/cast.rs:446:9
->>>>>>> aaaa9264
+  --> tests/ui/cast.rs:448:9
    |
 LL |         (a * a * b * b * c * c) as u32;
    |         ^^^^^^^^^^^^^^^^^^^^^^^^^^^^^^
 
 error: casting `i32` to `u32` may lose the sign of the value
-<<<<<<< HEAD
-  --> tests/ui/cast.rs:448:9
-=======
-  --> tests/ui/cast.rs:447:9
->>>>>>> aaaa9264
+  --> tests/ui/cast.rs:449:9
    |
 LL |         (a * b * c) as u32;
    |         ^^^^^^^^^^^^^^^^^^
 
 error: casting `i32` to `u32` may lose the sign of the value
-<<<<<<< HEAD
-  --> tests/ui/cast.rs:450:9
-=======
-  --> tests/ui/cast.rs:449:9
->>>>>>> aaaa9264
+  --> tests/ui/cast.rs:451:9
    |
 LL |         (a * -b * c) as u32;
    |         ^^^^^^^^^^^^^^^^^^^
 
 error: casting `i32` to `u32` may lose the sign of the value
-<<<<<<< HEAD
-  --> tests/ui/cast.rs:452:9
-=======
-  --> tests/ui/cast.rs:451:9
->>>>>>> aaaa9264
+  --> tests/ui/cast.rs:453:9
    |
 LL |         (a * b * c * c) as u32;
    |         ^^^^^^^^^^^^^^^^^^^^^^
 
 error: casting `i32` to `u32` may lose the sign of the value
-<<<<<<< HEAD
-  --> tests/ui/cast.rs:453:9
-=======
-  --> tests/ui/cast.rs:452:9
->>>>>>> aaaa9264
+  --> tests/ui/cast.rs:454:9
    |
 LL |         (a * -2) as u32;
    |         ^^^^^^^^^^^^^^^
 
 error: casting `i32` to `u32` may lose the sign of the value
-<<<<<<< HEAD
-  --> tests/ui/cast.rs:455:9
-=======
-  --> tests/ui/cast.rs:454:9
->>>>>>> aaaa9264
+  --> tests/ui/cast.rs:456:9
    |
 LL |         (a * b * c * -2) as u32;
    |         ^^^^^^^^^^^^^^^^^^^^^^^
 
 error: casting `i32` to `u32` may lose the sign of the value
-<<<<<<< HEAD
-  --> tests/ui/cast.rs:457:9
-=======
-  --> tests/ui/cast.rs:456:9
->>>>>>> aaaa9264
+  --> tests/ui/cast.rs:458:9
    |
 LL |         (a / b) as u32;
    |         ^^^^^^^^^^^^^^
 
 error: casting `i32` to `u32` may lose the sign of the value
-<<<<<<< HEAD
-  --> tests/ui/cast.rs:458:9
-=======
-  --> tests/ui/cast.rs:457:9
->>>>>>> aaaa9264
+  --> tests/ui/cast.rs:459:9
    |
 LL |         (a / b * c) as u32;
    |         ^^^^^^^^^^^^^^^^^^
 
 error: casting `i32` to `u32` may lose the sign of the value
-<<<<<<< HEAD
-  --> tests/ui/cast.rs:460:9
-=======
-  --> tests/ui/cast.rs:459:9
->>>>>>> aaaa9264
+  --> tests/ui/cast.rs:461:9
    |
 LL |         (a / b + b * c) as u32;
    |         ^^^^^^^^^^^^^^^^^^^^^^
 
 error: casting `i32` to `u32` may lose the sign of the value
-<<<<<<< HEAD
-  --> tests/ui/cast.rs:462:9
-=======
-  --> tests/ui/cast.rs:461:9
->>>>>>> aaaa9264
+  --> tests/ui/cast.rs:463:9
    |
 LL |         a.saturating_pow(3) as u32;
    |         ^^^^^^^^^^^^^^^^^^^^^^^^^^
 
 error: casting `i32` to `u32` may lose the sign of the value
-<<<<<<< HEAD
-  --> tests/ui/cast.rs:464:9
-=======
-  --> tests/ui/cast.rs:463:9
->>>>>>> aaaa9264
+  --> tests/ui/cast.rs:465:9
    |
 LL |         (a.abs() * b.pow(2) / c.abs()) as u32
    |         ^^^^^^^^^^^^^^^^^^^^^^^^^^^^^^^^^^^^^
 
 error: casting `i32` to `u32` may lose the sign of the value
-<<<<<<< HEAD
-  --> tests/ui/cast.rs:472:21
-=======
-  --> tests/ui/cast.rs:471:21
->>>>>>> aaaa9264
+  --> tests/ui/cast.rs:473:21
    |
 LL |             let _ = i32::MIN as u32; // cast_sign_loss
    |                     ^^^^^^^^^^^^^^^
@@ -1006,11 +662,7 @@
    = note: this error originates in the macro `m` (in Nightly builds, run with -Z macro-backtrace for more info)
 
 error: casting `u32` to `u8` may truncate the value
-<<<<<<< HEAD
-  --> tests/ui/cast.rs:473:21
-=======
-  --> tests/ui/cast.rs:472:21
->>>>>>> aaaa9264
+  --> tests/ui/cast.rs:474:21
    |
 LL |             let _ = u32::MAX as u8; // cast_possible_truncation
    |                     ^^^^^^^^^^^^^^
@@ -1026,11 +678,7 @@
    |                     ~~~~~~~~~~~~~~~~~~~~~~
 
 error: casting `f64` to `f32` may truncate the value
-<<<<<<< HEAD
-  --> tests/ui/cast.rs:474:21
-=======
-  --> tests/ui/cast.rs:473:21
->>>>>>> aaaa9264
+  --> tests/ui/cast.rs:475:21
    |
 LL |             let _ = std::f64::consts::PI as f32; // cast_possible_truncation
    |                     ^^^^^^^^^^^^^^^^^^^^^^^^^^^
@@ -1042,11 +690,7 @@
    = note: this error originates in the macro `m` (in Nightly builds, run with -Z macro-backtrace for more info)
 
 error: casting `i64` to `usize` may truncate the value on targets with 32-bit wide pointers
-<<<<<<< HEAD
-  --> tests/ui/cast.rs:483:5
-=======
-  --> tests/ui/cast.rs:482:5
->>>>>>> aaaa9264
+  --> tests/ui/cast.rs:484:5
    |
 LL |     bar.unwrap().unwrap() as usize
    |     ^^^^^^^^^^^^^^^^^^^^^^^^^^^^^^
@@ -1058,21 +702,13 @@
    |
 
 error: casting `i64` to `usize` may lose the sign of the value
-<<<<<<< HEAD
-  --> tests/ui/cast.rs:483:5
-=======
-  --> tests/ui/cast.rs:482:5
->>>>>>> aaaa9264
+  --> tests/ui/cast.rs:484:5
    |
 LL |     bar.unwrap().unwrap() as usize
    |     ^^^^^^^^^^^^^^^^^^^^^^^^^^^^^^
 
 error: casting `u64` to `u8` may truncate the value
-<<<<<<< HEAD
-  --> tests/ui/cast.rs:498:5
-=======
-  --> tests/ui/cast.rs:497:5
->>>>>>> aaaa9264
+  --> tests/ui/cast.rs:499:5
    |
 LL |     (256 & 999999u64) as u8;
    |     ^^^^^^^^^^^^^^^^^^^^^^^
@@ -1084,11 +720,7 @@
    |     ~~~~~~~~~~~~~~~~~~~~~~~~~~~~~
 
 error: casting `u64` to `u8` may truncate the value
-<<<<<<< HEAD
-  --> tests/ui/cast.rs:500:5
-=======
-  --> tests/ui/cast.rs:499:5
->>>>>>> aaaa9264
+  --> tests/ui/cast.rs:501:5
    |
 LL |     (255 % 999999u64) as u8;
    |     ^^^^^^^^^^^^^^^^^^^^^^^
