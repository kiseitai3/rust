--- conflicted
+++ resolved
@@ -1,9 +1,5 @@
 error: you seem to be trying to use `match` for destructuring a single pattern. Consider using `if let`
-<<<<<<< HEAD
-  --> tests/ui/single_match.rs:16:5
-=======
   --> tests/ui/single_match.rs:15:5
->>>>>>> 443f459f
    |
 LL | /     match x {
 LL | |         Some(y) => {
@@ -23,11 +19,7 @@
    |
 
 error: you seem to be trying to use `match` for destructuring a single pattern. Consider using `if let`
-<<<<<<< HEAD
-  --> tests/ui/single_match.rs:24:5
-=======
   --> tests/ui/single_match.rs:23:5
->>>>>>> 443f459f
    |
 LL | /     match x {
 LL | |         // Note the missing block braces.
@@ -39,11 +31,7 @@
    | |_____^ help: try: `if let Some(y) = x { println!("{:?}", y) }`
 
 error: you seem to be trying to use `match` for destructuring a single pattern. Consider using `if let`
-<<<<<<< HEAD
-  --> tests/ui/single_match.rs:33:5
-=======
   --> tests/ui/single_match.rs:32:5
->>>>>>> 443f459f
    |
 LL | /     match z {
 LL | |         (2..=3, 7..=9) => dummy(),
@@ -52,11 +40,7 @@
    | |_____^ help: try: `if let (2..=3, 7..=9) = z { dummy() }`
 
 error: you seem to be trying to use `match` for destructuring a single pattern. Consider using `if let`
-<<<<<<< HEAD
-  --> tests/ui/single_match.rs:62:5
-=======
   --> tests/ui/single_match.rs:61:5
->>>>>>> 443f459f
    |
 LL | /     match x {
 LL | |         Some(y) => dummy(),
@@ -65,11 +49,7 @@
    | |_____^ help: try: `if let Some(y) = x { dummy() }`
 
 error: you seem to be trying to use `match` for destructuring a single pattern. Consider using `if let`
-<<<<<<< HEAD
-  --> tests/ui/single_match.rs:67:5
-=======
   --> tests/ui/single_match.rs:66:5
->>>>>>> 443f459f
    |
 LL | /     match y {
 LL | |         Ok(y) => dummy(),
@@ -78,11 +58,7 @@
    | |_____^ help: try: `if let Ok(y) = y { dummy() }`
 
 error: you seem to be trying to use `match` for destructuring a single pattern. Consider using `if let`
-<<<<<<< HEAD
-  --> tests/ui/single_match.rs:74:5
-=======
   --> tests/ui/single_match.rs:73:5
->>>>>>> 443f459f
    |
 LL | /     match c {
 LL | |         Cow::Borrowed(..) => dummy(),
@@ -91,11 +67,7 @@
    | |_____^ help: try: `if let Cow::Borrowed(..) = c { dummy() }`
 
 error: you seem to be trying to use `match` for an equality check. Consider using `if`
-<<<<<<< HEAD
-  --> tests/ui/single_match.rs:95:5
-=======
   --> tests/ui/single_match.rs:94:5
->>>>>>> 443f459f
    |
 LL | /     match x {
 LL | |         "test" => println!(),
@@ -104,11 +76,7 @@
    | |_____^ help: try: `if x == "test" { println!() }`
 
 error: you seem to be trying to use `match` for an equality check. Consider using `if`
-<<<<<<< HEAD
-  --> tests/ui/single_match.rs:108:5
-=======
   --> tests/ui/single_match.rs:107:5
->>>>>>> 443f459f
    |
 LL | /     match x {
 LL | |         Foo::A => println!(),
@@ -117,11 +85,7 @@
    | |_____^ help: try: `if x == Foo::A { println!() }`
 
 error: you seem to be trying to use `match` for an equality check. Consider using `if`
-<<<<<<< HEAD
-  --> tests/ui/single_match.rs:114:5
-=======
   --> tests/ui/single_match.rs:113:5
->>>>>>> 443f459f
    |
 LL | /     match x {
 LL | |         FOO_C => println!(),
@@ -130,11 +94,7 @@
    | |_____^ help: try: `if x == FOO_C { println!() }`
 
 error: you seem to be trying to use `match` for an equality check. Consider using `if`
-<<<<<<< HEAD
-  --> tests/ui/single_match.rs:119:5
-=======
   --> tests/ui/single_match.rs:118:5
->>>>>>> 443f459f
    |
 LL | /     match &&x {
 LL | |         Foo::A => println!(),
@@ -143,11 +103,7 @@
    | |_____^ help: try: `if x == Foo::A { println!() }`
 
 error: you seem to be trying to use `match` for an equality check. Consider using `if`
-<<<<<<< HEAD
-  --> tests/ui/single_match.rs:125:5
-=======
   --> tests/ui/single_match.rs:124:5
->>>>>>> 443f459f
    |
 LL | /     match &x {
 LL | |         Foo::A => println!(),
@@ -156,11 +112,7 @@
    | |_____^ help: try: `if x == &Foo::A { println!() }`
 
 error: you seem to be trying to use `match` for destructuring a single pattern. Consider using `if let`
-<<<<<<< HEAD
-  --> tests/ui/single_match.rs:142:5
-=======
   --> tests/ui/single_match.rs:141:5
->>>>>>> 443f459f
    |
 LL | /     match x {
 LL | |         Bar::A => println!(),
@@ -169,11 +121,7 @@
    | |_____^ help: try: `if let Bar::A = x { println!() }`
 
 error: you seem to be trying to use `match` for destructuring a single pattern. Consider using `if let`
-<<<<<<< HEAD
-  --> tests/ui/single_match.rs:150:5
-=======
   --> tests/ui/single_match.rs:149:5
->>>>>>> 443f459f
    |
 LL | /     match x {
 LL | |         None => println!(),
@@ -182,11 +130,7 @@
    | |_____^ help: try: `if let None = x { println!() }`
 
 error: you seem to be trying to use `match` for destructuring a single pattern. Consider using `if let`
-<<<<<<< HEAD
-  --> tests/ui/single_match.rs:172:5
-=======
   --> tests/ui/single_match.rs:171:5
->>>>>>> 443f459f
    |
 LL | /     match x {
 LL | |         (Some(_), _) => {},
@@ -195,11 +139,7 @@
    | |_____^ help: try: `if let (Some(_), _) = x {}`
 
 error: you seem to be trying to use `match` for destructuring a single pattern. Consider using `if let`
-<<<<<<< HEAD
-  --> tests/ui/single_match.rs:178:5
-=======
   --> tests/ui/single_match.rs:177:5
->>>>>>> 443f459f
    |
 LL | /     match x {
 LL | |         (Some(E::V), _) => todo!(),
@@ -208,11 +148,7 @@
    | |_____^ help: try: `if let (Some(E::V), _) = x { todo!() }`
 
 error: you seem to be trying to use `match` for destructuring a single pattern. Consider using `if let`
-<<<<<<< HEAD
-  --> tests/ui/single_match.rs:184:5
-=======
   --> tests/ui/single_match.rs:183:5
->>>>>>> 443f459f
    |
 LL | /     match (Some(42), Some(E::V), Some(42)) {
 LL | |         (.., Some(E::V), _) => {},
@@ -221,11 +157,7 @@
    | |_____^ help: try: `if let (.., Some(E::V), _) = (Some(42), Some(E::V), Some(42)) {}`
 
 error: you seem to be trying to use `match` for destructuring a single pattern. Consider using `if let`
-<<<<<<< HEAD
-  --> tests/ui/single_match.rs:256:5
-=======
   --> tests/ui/single_match.rs:255:5
->>>>>>> 443f459f
    |
 LL | /     match bar {
 LL | |         Some(v) => unsafe {
@@ -245,11 +177,7 @@
    |
 
 error: you seem to be trying to use `match` for destructuring a single pattern. Consider using `if let`
-<<<<<<< HEAD
-  --> tests/ui/single_match.rs:264:5
-=======
   --> tests/ui/single_match.rs:263:5
->>>>>>> 443f459f
    |
 LL | /     match bar {
 LL | |         #[rustfmt::skip]
