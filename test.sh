#!/usr/bin/env bash

# TODO(antoyo): rewrite to cargo-make (or just) or something like that to only rebuild the sysroot when needed?

set -e

if [ -f ./gcc_path ]; then
    export GCC_PATH=$(cat gcc_path)
else
    echo 'Please put the path to your custom build of libgccjit in the file `gcc_path`, see Readme.md for details'
    exit 1
fi

export LD_LIBRARY_PATH="$GCC_PATH"
export LIBRARY_PATH="$GCC_PATH"

<<<<<<< HEAD
features=

if [[ "$1" == "--features" ]]; then
    shift
    features="--features $1"
    shift
fi

if [[ "$1" == "--release" ]]; then
    export CHANNEL='release'
    CARGO_INCREMENTAL=1 cargo rustc --release $features
=======
flags=
gcc_master_branch=1
channel="debug"
func=all
build_only=0

while [[ $# -gt 0 ]]; do
    case $1 in
        --release)
            codegen_channel=release
            shift
            ;;
        --release-sysroot)
            sysroot_channel=release
            shift
            ;;
        --no-default-features)
            gcc_master_branch=0
            flags="$flags --no-default-features"
            shift
            ;;
        --features)
            shift
            flags="$flags --features $1"
            shift
            ;;
        --release)
            channel="release"
            shift
            ;;
        "--test-rustc")
            func=test_rustc
            shift
            ;;

        "--test-libcore")
            func=test_libcore
            shift
            ;;

        "--clean-ui-tests")
            func=clean_ui_tests
            shift
            ;;

        "--std-tests")
            func=std_tests
            shift
            ;;

        "--extended-tests")
            func=extended_sysroot_tests
            shift
            ;;

        "--build-sysroot")
            func=build_sysroot
            shift
            ;;
        "--build")
            build_only=1
            shift
            ;;
        *)
            echo "Unknown option $1"
            exit 1
            ;;
    esac
done

if [[ $channel == "release" ]]; then
    export CHANNEL='release'
    CARGO_INCREMENTAL=1 cargo rustc --release $flags
>>>>>>> 7e0a42b4
    shift
else
    echo $LD_LIBRARY_PATH
    export CHANNEL='debug'
<<<<<<< HEAD
    cargo rustc $features
fi

if [[ "$1" == "--build" ]]; then
=======
    cargo rustc $flags
fi

if (( $build_only == 1 )); then
>>>>>>> 7e0a42b4
    exit
fi

source config.sh

function clean() {
    rm -r target/out || true
    mkdir -p target/out/gccjit
}

function mini_tests() {
    echo "[BUILD] mini_core"
    $RUSTC example/mini_core.rs --crate-name mini_core --crate-type lib,dylib --target $TARGET_TRIPLE

    echo "[BUILD] example"
    $RUSTC example/example.rs --crate-type lib --target $TARGET_TRIPLE

    echo "[AOT] mini_core_hello_world"
    $RUSTC example/mini_core_hello_world.rs --crate-name mini_core_hello_world --crate-type bin -g --target $TARGET_TRIPLE
    $RUN_WRAPPER ./target/out/mini_core_hello_world abc bcd
}

function build_sysroot() {
    echo "[BUILD] sysroot"
    time ./build_sysroot/build_sysroot.sh
}

function std_tests() {
    echo "[AOT] arbitrary_self_types_pointers_and_wrappers"
    $RUSTC example/arbitrary_self_types_pointers_and_wrappers.rs --crate-name arbitrary_self_types_pointers_and_wrappers --crate-type bin --target $TARGET_TRIPLE
    $RUN_WRAPPER ./target/out/arbitrary_self_types_pointers_and_wrappers

    echo "[AOT] alloc_system"
    $RUSTC example/alloc_system.rs --crate-type lib --target "$TARGET_TRIPLE"

    echo "[AOT] alloc_example"
    $RUSTC example/alloc_example.rs --crate-type bin --target $TARGET_TRIPLE
    $RUN_WRAPPER ./target/out/alloc_example

    echo "[AOT] dst_field_align"
    # FIXME(antoyo): Re-add -Zmir-opt-level=2 once rust-lang/rust#67529 is fixed.
    $RUSTC example/dst-field-align.rs --crate-name dst_field_align --crate-type bin --target $TARGET_TRIPLE
    $RUN_WRAPPER ./target/out/dst_field_align || (echo $?; false)

    echo "[AOT] std_example"
    std_flags="--cfg feature=\"master\""
    if (( $gcc_master_branch == 0 )); then
        std_flags=""
    fi
    $RUSTC example/std_example.rs --crate-type bin --target $TARGET_TRIPLE $std_flags
    $RUN_WRAPPER ./target/out/std_example --target $TARGET_TRIPLE

    echo "[AOT] subslice-patterns-const-eval"
    $RUSTC example/subslice-patterns-const-eval.rs --crate-type bin -Cpanic=abort --target $TARGET_TRIPLE
    $RUN_WRAPPER ./target/out/subslice-patterns-const-eval

    echo "[AOT] track-caller-attribute"
    $RUSTC example/track-caller-attribute.rs --crate-type bin -Cpanic=abort --target $TARGET_TRIPLE
    $RUN_WRAPPER ./target/out/track-caller-attribute

    echo "[BUILD] mod_bench"
    $RUSTC example/mod_bench.rs --crate-type bin --target $TARGET_TRIPLE
}

# FIXME(antoyo): linker gives multiple definitions error on Linux
#echo "[BUILD] sysroot in release mode"
#./build_sysroot/build_sysroot.sh --release

function test_libcore() {
    pushd build_sysroot/sysroot_src/library/core/tests
    echo "[TEST] libcore"
    rm -r ./target || true
    ../../../../../cargo.sh test
    popd
}

#echo
#echo "[BENCH COMPILE] mod_bench"

#COMPILE_MOD_BENCH_INLINE="$RUSTC example/mod_bench.rs --crate-type bin -Zmir-opt-level=3 -O --crate-name mod_bench_inline"
#COMPILE_MOD_BENCH_LLVM_0="rustc example/mod_bench.rs --crate-type bin -Copt-level=0 -o target/out/mod_bench_llvm_0 -Cpanic=abort"
#COMPILE_MOD_BENCH_LLVM_1="rustc example/mod_bench.rs --crate-type bin -Copt-level=1 -o target/out/mod_bench_llvm_1 -Cpanic=abort"
#COMPILE_MOD_BENCH_LLVM_2="rustc example/mod_bench.rs --crate-type bin -Copt-level=2 -o target/out/mod_bench_llvm_2 -Cpanic=abort"
#COMPILE_MOD_BENCH_LLVM_3="rustc example/mod_bench.rs --crate-type bin -Copt-level=3 -o target/out/mod_bench_llvm_3 -Cpanic=abort"

## Use 100 runs, because a single compilations doesn't take more than ~150ms, so it isn't very slow
#hyperfine --runs ${COMPILE_RUNS:-100} "$COMPILE_MOD_BENCH_INLINE" "$COMPILE_MOD_BENCH_LLVM_0" "$COMPILE_MOD_BENCH_LLVM_1" "$COMPILE_MOD_BENCH_LLVM_2" "$COMPILE_MOD_BENCH_LLVM_3"

#echo
#echo "[BENCH RUN] mod_bench"
#hyperfine --runs ${RUN_RUNS:-10} ./target/out/mod_bench{,_inline} ./target/out/mod_bench_llvm_*

function extended_sysroot_tests() {
    if (( $gcc_master_branch == 0 )); then
        return
    fi

    pushd rand
    cargo clean
    echo "[TEST] rust-random/rand"
    ../cargo.sh test --workspace
    popd

    #pushd simple-raytracer
    #echo "[BENCH COMPILE] ebobby/simple-raytracer"
    #hyperfine --runs "${RUN_RUNS:-10}" --warmup 1 --prepare "cargo clean" \
    #"RUSTC=rustc RUSTFLAGS='' cargo build" \
    #"../cargo.sh build"

    #echo "[BENCH RUN] ebobby/simple-raytracer"
    #cp ./target/debug/main ./raytracer_cg_gcc
    #hyperfine --runs "${RUN_RUNS:-10}" ./raytracer_cg_llvm ./raytracer_cg_gcc
    #popd

    pushd regex
    echo "[TEST] rust-lang/regex example shootout-regex-dna"
    cargo clean
    export CG_RUSTFLAGS="--cap-lints warn" # newer aho_corasick versions throw a deprecation warning
    # Make sure `[codegen mono items] start` doesn't poison the diff
    ../cargo.sh build --example shootout-regex-dna
    cat examples/regexdna-input.txt \
        | ../cargo.sh run --example shootout-regex-dna \
        | grep -v "Spawned thread" > res.txt
    diff -u res.txt examples/regexdna-output.txt

    echo "[TEST] rust-lang/regex tests"
    ../cargo.sh test --tests -- --exclude-should-panic --test-threads 1 -Zunstable-options -q
    popd
}

function test_rustc() {
    echo
    echo "[TEST] rust-lang/rust"

    rust_toolchain=$(cat rust-toolchain | grep channel | sed 's/channel = "\(.*\)"/\1/')

    git clone https://github.com/rust-lang/rust.git || true
    cd rust
    git fetch
    git checkout $(rustc -V | cut -d' ' -f3 | tr -d '(')
    export RUSTFLAGS=

<<<<<<< HEAD
    git apply - <<EOF
diff --git a/src/tools/compiletest/src/header.rs b/src/tools/compiletest/src/header.rs
index 887d27fd6dca4..2c2239f2b83d1 100644
--- a/src/tools/compiletest/src/header.rs
+++ b/src/tools/compiletest/src/header.rs
@@ -806,8 +806,8 @@ pub fn make_test_description<R: Read>(
     cfg: Option<&str>,
 ) -> test::TestDesc {
     let mut ignore = false;
     #[cfg(not(bootstrap))]
-    let ignore_message: Option<String> = None;
+    let ignore_message: Option<&str> = None;
     let mut should_fail = false;

     let rustc_has_profiler_support = env::var_os("RUSTC_PROFILER_SUPPORT").is_some();

EOF
=======
    git apply ../rustc_patches/compile_test.patch || true
>>>>>>> 7e0a42b4

    rm config.toml || true

    cat > config.toml <<EOF
[rust]
codegen-backends = []
deny-warnings = false

[build]
cargo = "$(which cargo)"
local-rebuild = true
rustc = "$HOME/.rustup/toolchains/$rust_toolchain-$TARGET_TRIPLE/bin/rustc"
EOF

    rustc -V | cut -d' ' -f3 | tr -d '('
    git checkout $(rustc -V | cut -d' ' -f3 | tr -d '(') src/test

    for test in $(rg -i --files-with-matches "//(\[\w+\])?~|// error-pattern:|// build-fail|// run-fail|-Cllvm-args" src/test/ui); do
      rm $test
    done

    git checkout -- src/test/ui/issues/auxiliary/issue-3136-a.rs # contains //~ERROR, but shouldn't be removed

<<<<<<< HEAD
    rm -r src/test/ui/{abi*,extern/,panic-runtime/,panics/,unsized-locals/,proc-macro/,threads-sendsync/,thinlto/,simd*,borrowck/,test*,*lto*.rs} || true
=======
    rm -r src/test/ui/{abi*,extern/,panic-runtime/,panics/,unsized-locals/,proc-macro/,threads-sendsync/,thinlto/,borrowck/,test*,*lto*.rs} || true
>>>>>>> 7e0a42b4
    for test in $(rg --files-with-matches "catch_unwind|should_panic|thread|lto" src/test/ui); do
      rm $test
    done
    git checkout src/test/ui/type-alias-impl-trait/auxiliary/cross_crate_ice.rs
    git checkout src/test/ui/type-alias-impl-trait/auxiliary/cross_crate_ice2.rs

    RUSTC_ARGS="-Zpanic-abort-tests -Csymbol-mangling-version=v0 -Zcodegen-backend="$(pwd)"/../target/"$CHANNEL"/librustc_codegen_gcc."$dylib_ext" --sysroot "$(pwd)"/../build_sysroot/sysroot -Cpanic=abort"

    echo "[TEST] rustc test suite"
    COMPILETEST_FORCE_STAGE0=1 ./x.py test --run always --stage 0 src/test/ui/ --rustc-args "$RUSTC_ARGS"
}

function clean_ui_tests() {
    find rust/build/x86_64-unknown-linux-gnu/test/ui/ -name stamp -exec rm -rf {} \;
}

<<<<<<< HEAD
case $1 in
    "--test-rustc")
        test_rustc
        ;;

    "--test-libcore")
        test_libcore
        ;;

    "--clean-ui-tests")
        clean_ui_tests
        ;;

    "--std-tests")
        std_tests
        ;;

    "--build-sysroot")
        build_sysroot
        ;;

    *)
        clean
        mini_tests
        build_sysroot
        std_tests
        test_libcore
        test_rustc
        ;;
esac
=======
function all() {
    clean
    mini_tests
    build_sysroot
    std_tests
    test_libcore
    extended_sysroot_tests
    test_rustc
}

$func
>>>>>>> 7e0a42b4
<|MERGE_RESOLUTION|>--- conflicted
+++ resolved
@@ -14,19 +14,6 @@
 export LD_LIBRARY_PATH="$GCC_PATH"
 export LIBRARY_PATH="$GCC_PATH"
 
-<<<<<<< HEAD
-features=
-
-if [[ "$1" == "--features" ]]; then
-    shift
-    features="--features $1"
-    shift
-fi
-
-if [[ "$1" == "--release" ]]; then
-    export CHANNEL='release'
-    CARGO_INCREMENTAL=1 cargo rustc --release $features
-=======
 flags=
 gcc_master_branch=1
 channel="debug"
@@ -100,22 +87,14 @@
 if [[ $channel == "release" ]]; then
     export CHANNEL='release'
     CARGO_INCREMENTAL=1 cargo rustc --release $flags
->>>>>>> 7e0a42b4
     shift
 else
     echo $LD_LIBRARY_PATH
     export CHANNEL='debug'
-<<<<<<< HEAD
-    cargo rustc $features
-fi
-
-if [[ "$1" == "--build" ]]; then
-=======
     cargo rustc $flags
 fi
 
 if (( $build_only == 1 )); then
->>>>>>> 7e0a42b4
     exit
 fi
 
@@ -258,27 +237,7 @@
     git checkout $(rustc -V | cut -d' ' -f3 | tr -d '(')
     export RUSTFLAGS=
 
-<<<<<<< HEAD
-    git apply - <<EOF
-diff --git a/src/tools/compiletest/src/header.rs b/src/tools/compiletest/src/header.rs
-index 887d27fd6dca4..2c2239f2b83d1 100644
---- a/src/tools/compiletest/src/header.rs
-+++ b/src/tools/compiletest/src/header.rs
-@@ -806,8 +806,8 @@ pub fn make_test_description<R: Read>(
-     cfg: Option<&str>,
- ) -> test::TestDesc {
-     let mut ignore = false;
-     #[cfg(not(bootstrap))]
--    let ignore_message: Option<String> = None;
-+    let ignore_message: Option<&str> = None;
-     let mut should_fail = false;
-
-     let rustc_has_profiler_support = env::var_os("RUSTC_PROFILER_SUPPORT").is_some();
-
-EOF
-=======
     git apply ../rustc_patches/compile_test.patch || true
->>>>>>> 7e0a42b4
 
     rm config.toml || true
 
@@ -302,11 +261,7 @@
 
     git checkout -- src/test/ui/issues/auxiliary/issue-3136-a.rs # contains //~ERROR, but shouldn't be removed
 
-<<<<<<< HEAD
-    rm -r src/test/ui/{abi*,extern/,panic-runtime/,panics/,unsized-locals/,proc-macro/,threads-sendsync/,thinlto/,simd*,borrowck/,test*,*lto*.rs} || true
-=======
     rm -r src/test/ui/{abi*,extern/,panic-runtime/,panics/,unsized-locals/,proc-macro/,threads-sendsync/,thinlto/,borrowck/,test*,*lto*.rs} || true
->>>>>>> 7e0a42b4
     for test in $(rg --files-with-matches "catch_unwind|should_panic|thread|lto" src/test/ui); do
       rm $test
     done
@@ -323,38 +278,6 @@
     find rust/build/x86_64-unknown-linux-gnu/test/ui/ -name stamp -exec rm -rf {} \;
 }
 
-<<<<<<< HEAD
-case $1 in
-    "--test-rustc")
-        test_rustc
-        ;;
-
-    "--test-libcore")
-        test_libcore
-        ;;
-
-    "--clean-ui-tests")
-        clean_ui_tests
-        ;;
-
-    "--std-tests")
-        std_tests
-        ;;
-
-    "--build-sysroot")
-        build_sysroot
-        ;;
-
-    *)
-        clean
-        mini_tests
-        build_sysroot
-        std_tests
-        test_libcore
-        test_rustc
-        ;;
-esac
-=======
 function all() {
     clean
     mini_tests
@@ -365,5 +288,4 @@
     test_rustc
 }
 
-$func
->>>>>>> 7e0a42b4
+$func